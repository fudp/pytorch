--- conflicted
+++ resolved
@@ -136,12 +136,9 @@
         next_nodes = {
             "xla": XlaConfigNode,
             "namedtensor": NamedTensorConfigNode,
-<<<<<<< HEAD
+            "libtorch": LibTorchConfigNode,
             "parallel_tbb": ParallelTBBConfigNode,
             "parallel_native": ParallelNativeConfigNode,
-=======
-            "libtorch": LibTorchConfigNode,
->>>>>>> 7135f7c2
             "important": ImportantConfigNode,
             "android_abi": AndroidAbiConfigNode,
         }
@@ -169,7 +166,16 @@
     def child_constructor(self):
         return ImportantConfigNode
 
-<<<<<<< HEAD
+class LibTorchConfigNode(TreeConfigNode):
+    def modify_label(self, label):
+        return "BUILD_TEST_LIBTORCH=" + str(label)
+
+    def init2(self, node_name):
+        self.props["is_libtorch"] = node_name
+
+    def child_constructor(self):
+        return ImportantConfigNode
+
 class ParallelTBBConfigNode(TreeConfigNode):
     def modify_label(self, label):
         return "PARALLELTBB=" + str(label)
@@ -186,14 +192,6 @@
 
     def init2(self, node_name):
         self.props["parallel_backend"] = "parallelnative"
-=======
-class LibTorchConfigNode(TreeConfigNode):
-    def modify_label(self, label):
-        return "BUILD_TEST_LIBTORCH=" + str(label)
-
-    def init2(self, node_name):
-        self.props["is_libtorch"] = node_name
->>>>>>> 7135f7c2
 
     def child_constructor(self):
         return ImportantConfigNode
