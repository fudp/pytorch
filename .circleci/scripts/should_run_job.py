import argparse
import re
import sys

# Modify this variable if you want to change the set of default jobs
# which are run on all pull requests.
#
# WARNING: Actually, this is a lie; we're currently also controlling
# the set of jobs to run via the Workflows filters in CircleCI config.

default_set = set([
    # PyTorch CPU
    # Selected oldest Python 2 version to ensure Python 2 coverage
    'pytorch-linux-xenial-py2.7.9',
    # PyTorch CUDA
    'pytorch-linux-xenial-cuda9-cudnn7-py3',
    # PyTorch ASAN
    'pytorch-linux-xenial-py3-clang5-asan',
    # PyTorch DEBUG
    'pytorch-linux-xenial-py3.6-gcc5.4',
    # LibTorch
    'pytorch-libtorch-linux-xenial-cuda9-cudnn7-py3',

    # Caffe2 CPU
    'caffe2-py2-mkl-ubuntu16.04',
    # Caffe2 CUDA
    'caffe2-py3.5-cuda10.1-cudnn7-ubuntu16.04',
    # Caffe2 ONNX
    'caffe2-onnx-py2-gcc5-ubuntu16.04',
    'caffe2-onnx-py3.6-clang7-ubuntu16.04',
    # Caffe2 Clang
    'caffe2-py2-clang7-ubuntu16.04',
    # Caffe2 CMake
    'caffe2-cmake-cuda9.0-cudnn7-ubuntu16.04',

    # Binaries
    'manywheel 2.7mu cpu devtoolset7',
    'libtorch 2.7m cpu devtoolset7',
    'libtorch 2.7m cpu gcc5.4_cxx11-abi',
    'libtorch-ios-10.2.1-nightly-x86_64-build',
    'libtorch-ios-10.2.1-nightly-arm64-build',
    'libtorch-ios-10.2.1-nightly-binary-build-upload',

    # Caffe2 Android
    'caffe2-py2-android-ubuntu16.04',
    # Caffe2 OSX
    'caffe2-py2-system-macos10.13',
    # PyTorch OSX
    'pytorch-macos-10.13-py3',
    'pytorch-macos-10.13-cuda9.2-cudnn7-py3',
    # PyTorch Android
    'pytorch-linux-xenial-py3-clang5-android-ndk-r19c-x86_32-build',
    # PyTorch Android gradle
    'pytorch-linux-xenial-py3-clang5-android-ndk-r19c-gradle-build-only-x86_32',
    # Pytorch iOS builds
    'pytorch-ios-10.2.1-x86_64_build',
    'pytorch-ios-10.2.1-arm64_build',

    # Pytorch backward compatibility check
    'pytorch-linux-backward-compatibility-check-test',

    # XLA
    'pytorch-xla-linux-xenial-py3.6-clang7',

<<<<<<< HEAD
    # Named tensor
    "pytorch-namedtensor-linux-xenial-py3.6-gcc5.4",
    "pytorch-namedtensor-linux-xenial-py3-clang5-asan",
    "pytorch-namedtensor-linux-xenial-cuda9-cudnn7-py2",

    # Parallel backends
    "pytorch-paralleltbb-linux-xenial-py3.6-gcc5.4",
    "pytorch-parallelnative-linux-xenial-py3.6-gcc5.4",
    "pytorch-paralleltbb-linux-xenial-py3-clang5-asan",
    "pytorch-parallelnative-linux-xenial-py3-clang5-asan",

=======
>>>>>>> b69cd1a0
    # Other checks
    'pytorch-short-perf-test-gpu',
    'pytorch-python-doc-push',
    'pytorch-cpp-doc-push',
])

# Collection of jobs that are *temporarily* excluded from running on PRs.
# Use this if there is a long-running job breakage that we can't fix with a
# single revert.
skip_override = {
    # example entry:
    # 'pytorch-cpp-doc-push': "https://github.com/pytorch/pytorch/issues/<related issue>"
}

# Takes in commit message to analyze via stdin
#
# This script will query Git and attempt to determine if we should
# run the current CI job under question
#
# NB: Try to avoid hard-coding names here, so there's less place to update when jobs
# are updated/renamed
#
# Semantics in the presence of multiple tags:
#   - Let D be the set of default builds
#   - Let S be the set of explicitly specified builds
#   - Let O be the set of temporarily skipped builds
#   - Run S \/ (D - O)

parser = argparse.ArgumentParser()
parser.add_argument('build_environment')
args = parser.parse_args()

commit_msg = sys.stdin.read()

# Matches anything that looks like [foo ci] or [ci foo] or [foo test]
# or [test foo]
RE_MARKER = re.compile(r'\[(?:([^ \[\]]+) )?(?:ci|test)(?: ([^ \[\]]+))?\]')

markers = RE_MARKER.finditer(commit_msg)

for m in markers:
    if m.group(1) and m.group(2):
        print("Unrecognized marker: {}".format(m.group(0)))
        continue
    spec = m.group(1) or m.group(2)
    if spec is None:
        print("Unrecognized marker: {}".format(m.group(0)))
        continue
    if spec in args.build_environment or spec == 'all':
        print("Accepting {} due to commit marker {}".format(args.build_environment, m.group(0)))
        sys.exit(0)

skip_override_set = set(skip_override.keys())
should_run_set = default_set - skip_override_set
for spec in should_run_set:
    if spec in args.build_environment:
        print("Accepting {} as part of default set".format(args.build_environment))
        sys.exit(0)

print("Rejecting {}".format(args.build_environment))
for spec, issue in skip_override.items():
    if spec in args.build_environment:
        print("This job is temporarily excluded from running on PRs. Reason: {}".format(issue))
        break
sys.exit(1)<|MERGE_RESOLUTION|>--- conflicted
+++ resolved
@@ -62,20 +62,10 @@
     # XLA
     'pytorch-xla-linux-xenial-py3.6-clang7',
 
-<<<<<<< HEAD
-    # Named tensor
-    "pytorch-namedtensor-linux-xenial-py3.6-gcc5.4",
-    "pytorch-namedtensor-linux-xenial-py3-clang5-asan",
-    "pytorch-namedtensor-linux-xenial-cuda9-cudnn7-py2",
-
     # Parallel backends
     "pytorch-paralleltbb-linux-xenial-py3.6-gcc5.4",
     "pytorch-parallelnative-linux-xenial-py3.6-gcc5.4",
-    "pytorch-paralleltbb-linux-xenial-py3-clang5-asan",
-    "pytorch-parallelnative-linux-xenial-py3-clang5-asan",
 
-=======
->>>>>>> b69cd1a0
     # Other checks
     'pytorch-short-perf-test-gpu',
     'pytorch-python-doc-push',
