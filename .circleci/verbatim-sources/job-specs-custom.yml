--- conflicted
+++ resolved
@@ -20,13 +20,8 @@
           set -ex
           export COMMIT_DOCKER_IMAGE=${DOCKER_IMAGE}-${CIRCLE_SHA1}
           echo "DOCKER_IMAGE: "${COMMIT_DOCKER_IMAGE}
-<<<<<<< HEAD
           gunzip --stdout ~/workspace/built_image.tgz | time docker load
-          export id=$(docker run -t -d -w /var/lib/jenkins ${COMMIT_DOCKER_IMAGE})
-=======
-          time docker pull ${COMMIT_DOCKER_IMAGE} >/dev/null
           export id=$(docker run --cap-add=SYS_PTRACE --security-opt seccomp=unconfined -t -d -w /var/lib/jenkins ${COMMIT_DOCKER_IMAGE})
->>>>>>> 104bb57c
 
           # master branch docs push
           if [[ "${CIRCLE_BRANCH}" == "master" ]]; then
@@ -73,13 +68,8 @@
           set -ex
           export COMMIT_DOCKER_IMAGE=${DOCKER_IMAGE}-${CIRCLE_SHA1}
           echo "DOCKER_IMAGE: "${COMMIT_DOCKER_IMAGE}
-<<<<<<< HEAD
           gunzip --stdout ~/workspace/built_image.tgz | time docker load
-          export id=$(docker run -t -d -w /var/lib/jenkins ${COMMIT_DOCKER_IMAGE})
-=======
-          time docker pull ${COMMIT_DOCKER_IMAGE} >/dev/null
           export id=$(docker run --cap-add=SYS_PTRACE --security-opt seccomp=unconfined -t -d -w /var/lib/jenkins ${COMMIT_DOCKER_IMAGE})
->>>>>>> 104bb57c
 
           # master branch docs push
           if [[ "${CIRCLE_BRANCH}" == "master" ]]; then
@@ -250,25 +240,15 @@
           echo "docker_image_libtorch_android_arm_v8a: "${docker_image_libtorch_android_arm_v8a}
 
           # x86_32
-<<<<<<< HEAD
           gunzip --stdout ~/workspace/built_image_x86_32.tgz | time docker load
-          export id_x86_32=$(docker run -t -d -w /var/lib/jenkins ${docker_image_libtorch_android_x86_32})
-=======
-          time docker pull ${docker_image_libtorch_android_x86_32} >/dev/null
           export id_x86_32=$(docker run --cap-add=SYS_PTRACE --security-opt seccomp=unconfined -t -d -w /var/lib/jenkins ${docker_image_libtorch_android_x86_32})
->>>>>>> 104bb57c
 
           export COMMAND='((echo "source ./workspace/env" && echo "sudo chown -R jenkins workspace") | docker exec -u jenkins -i "$id_x86_32" bash) 2>&1'
           echo ${COMMAND} > ./command.sh && unbuffer bash ./command.sh | ts
 
           # arm-v7a
-<<<<<<< HEAD
           gunzip --stdout ~/workspace/built_image_arm_v7a.tgz | time docker load
-          export id_arm_v7a=$(docker run -t -d -w /var/lib/jenkins ${docker_image_libtorch_android_arm_v7a})
-=======
-          time docker pull ${docker_image_libtorch_android_arm_v7a} >/dev/null
           export id_arm_v7a=$(docker run --cap-add=SYS_PTRACE --security-opt seccomp=unconfined -t -d -w /var/lib/jenkins ${docker_image_libtorch_android_arm_v7a})
->>>>>>> 104bb57c
 
           export COMMAND='((echo "source ./workspace/env" && echo "sudo chown -R jenkins workspace") | docker exec -u jenkins -i "$id_arm_v7a" bash) 2>&1'
           echo ${COMMAND} > ./command.sh && unbuffer bash ./command.sh | ts
@@ -277,13 +257,8 @@
           docker cp $id_arm_v7a:/var/lib/jenkins/workspace/build_android/install ~/workspace/build_android_install_arm_v7a
 
           # x86_64
-<<<<<<< HEAD
           gunzip --stdout ~/workspace/built_image_x86_64.tgz | time docker load
-          export id_x86_64=$(docker run -t -d -w /var/lib/jenkins ${docker_image_libtorch_android_x86_64})
-=======
-          time docker pull ${docker_image_libtorch_android_x86_64} >/dev/null
           export id_x86_64=$(docker run --cap-add=SYS_PTRACE --security-opt seccomp=unconfined -t -d -w /var/lib/jenkins ${docker_image_libtorch_android_x86_64})
->>>>>>> 104bb57c
 
           export COMMAND='((echo "source ./workspace/env" && echo "sudo chown -R jenkins workspace") | docker exec -u jenkins -i "$id_x86_64" bash) 2>&1'
           echo ${COMMAND} > ./command.sh && unbuffer bash ./command.sh | ts
@@ -292,13 +267,8 @@
           docker cp $id_x86_64:/var/lib/jenkins/workspace/build_android/install ~/workspace/build_android_install_x86_64
 
           # arm-v8a
-<<<<<<< HEAD
           gunzip --stdout ~/workspace/built_image_arm_v8a.tgz | time docker load
-          export id_arm_v8a=$(docker run -t -d -w /var/lib/jenkins ${docker_image_libtorch_android_arm_v8a})
-=======
-          time docker pull ${docker_image_libtorch_android_arm_v8a} >/dev/null
           export id_arm_v8a=$(docker run --cap-add=SYS_PTRACE --security-opt seccomp=unconfined -t -d -w /var/lib/jenkins ${docker_image_libtorch_android_arm_v8a})
->>>>>>> 104bb57c
 
           export COMMAND='((echo "source ./workspace/env" && echo "sudo chown -R jenkins workspace") | docker exec -u jenkins -i "$id_arm_v8a" bash) 2>&1'
           echo ${COMMAND} > ./command.sh && unbuffer bash ./command.sh | ts
@@ -356,13 +326,8 @@
           echo "docker_image_libtorch_android_x86_32_gradle: "${docker_image_libtorch_android_x86_32_gradle}
 
           # x86_32
-<<<<<<< HEAD
           gunzip --stdout ~/workspace/built_image_x86_32_gradle.tgz | time docker load
-          export id_x86_32=$(docker run -t -d -w /var/lib/jenkins ${docker_image_libtorch_android_x86_32_gradle})
-=======
-          time docker pull ${docker_image_libtorch_android_x86_32_gradle} >/dev/null
           export id_x86_32=$(docker run --cap-add=SYS_PTRACE --security-opt seccomp=unconfined -t -d -w /var/lib/jenkins ${docker_image_libtorch_android_x86_32_gradle})
->>>>>>> 104bb57c
 
           export COMMAND='((echo "source ./workspace/env" && echo "sudo chown -R jenkins workspace" && echo "export BUILD_ENVIRONMENT=${BUILD_ENVIRONMENT}" && echo "export SONATYPE_NEXUS_USERNAME=${SONATYPE_NEXUS_USERNAME}" && echo "export SONATYPE_NEXUS_PASSWORD=${SONATYPE_NEXUS_PASSWORD}" && echo "export ANDROID_SIGN_KEY=${ANDROID_SIGN_KEY}" && echo "export ANDROID_SIGN_PASS=${ANDROID_SIGN_PASS}" && echo "sudo chown -R jenkins workspace && cd workspace && ./.circleci/scripts/publish_android_snapshot.sh") | docker exec -u jenkins -i "$id_x86_32" bash) 2>&1'
           echo ${COMMAND} > ./command.sh && unbuffer bash ./command.sh | ts
@@ -405,13 +370,8 @@
           echo "docker_image_libtorch_android_x86_32: "${docker_image_libtorch_android_x86_32}
 
           # x86
-<<<<<<< HEAD
           gunzip --stdout ~/workspace/built_image_x86_32.tgz | time docker load
-          export id=$(docker run -t -d -w /var/lib/jenkins ${docker_image_libtorch_android_x86_32})
-=======
-          time docker pull ${docker_image_libtorch_android_x86_32} >/dev/null
           export id=$(docker run --cap-add=SYS_PTRACE --security-opt seccomp=unconfined -t -d -w /var/lib/jenkins ${docker_image_libtorch_android_x86_32})
->>>>>>> 104bb57c
 
           export COMMAND='((echo "source ./workspace/env" && echo "export BUILD_ENVIRONMENT=${BUILD_ENVIRONMENT}" && echo "sudo chown -R jenkins workspace && cd workspace && ./.circleci/scripts/build_android_gradle.sh") | docker exec -u jenkins -i "$id" bash) 2>&1'
           echo ${COMMAND} > ./command.sh && unbuffer bash ./command.sh | ts
