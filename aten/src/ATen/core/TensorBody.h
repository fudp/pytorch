--- conflicted
+++ resolved
@@ -405,17 +405,16 @@
   Tensor align_to(DimnameList names) const;
   #endif
   #ifdef BUILD_NAMEDTENSOR
-<<<<<<< HEAD
+  Tensor align_as(const Tensor & other) const;
+  #endif
+  #ifdef BUILD_NAMEDTENSOR
+  Tensor refine_names(DimnameList names) const;
+  #endif
+  #ifdef BUILD_NAMEDTENSOR
   Tensor unflatten(Dimname dim, IntArrayRef sizes, DimnameList names) const;
   #endif
   #ifdef BUILD_NAMEDTENSOR
   Tensor unflatten(int64_t dim, IntArrayRef sizes, DimnameList names) const;
-=======
-  Tensor align_as(const Tensor & other) const;
-  #endif
-  #ifdef BUILD_NAMEDTENSOR
-  Tensor refine_names(DimnameList names) const;
->>>>>>> fff1ccc3
   #endif
   Tensor abs() const;
   Tensor & abs_() const;
