--- conflicted
+++ resolved
@@ -378,19 +378,7 @@
     static bool op_is_still_on_aten_dispatcher_(const char* schema_string) {
       // TODO Remove this function once all aten ops are on c10
       const auto op_name = parse_operator_name_(schema_string);
-<<<<<<< HEAD
-      if (at::aten_op_is_already_moved_to_c10(op_name)) {
-        // For now, even if an op is in aten_ops_already_moved_to_c10, it is still
-        // not actually moved to c10. It is still on globalATenDispatch.
-        // TODO This is be removed in a diff stacked on top, then this
-        // function will only return true iff the op is in
-        // aten_ops_not_moved_to_c10_yet
-        return true;
-      }
       return at::aten_op_is_not_moved_to_c10_yet(op_name);
-=======
-      return at::aten_ops_not_moved_to_c10_yet().count(op_name) != 0;
->>>>>>> b6b2b4c1
     }
 
     Options&& kernel(c10::optional<TensorTypeId>&& dispatch_key, KernelFunction* kernel_func, KernelCacheCreatorFunction&& cache_creator, void* unboxed_kernel_func, std::unique_ptr<FunctionSchema>&& inferred_function_schema) && {
