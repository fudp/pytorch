#pragma once

<<<<<<< HEAD
=======
#include <ATen/core/TensorBody.h>
>>>>>>> a95195bc
#include <ATen/core/functional.h>
#include <ATen/core/interned_strings.h>
#include <ATen/core/qualified_name.h>
#include <c10/util/TypeList.h>
#include <c10/util/Optional.h>
#include <c10/core/ScalarType.h>
#include <c10/core/Device.h>

#include <iostream>
#include <memory>
#include <type_traits>

struct ClassType;
namespace at {
class Tensor;
}
namespace torch {
namespace jit {
struct Function;
namespace script {
struct CompilationUnit;
}
} // namespace jit
} // namespace torch

namespace c10 {
class IValue;
class Scalar;
template<class T> class List;
template<class K, class V> class Dict;

struct FunctionSchema;
using OptNameList = c10::optional<std::vector<std::string>>;

#define C10_FORALL_TYPES(_) \
  _(TensorType)             \
  _(DimensionedTensorType)  \
  _(CompleteTensorType)     \
  _(AutogradZeroTensorType) \
  _(TupleType)              \
  _(ListType)               \
  _(DictType)               \
  _(NumberType)             \
  _(FloatType)              \
  _(FutureType)             \
  _(IntType)                \
  _(NoneType)               \
  _(StringType)             \
  _(GeneratorType)          \
  _(BoolType)               \
  _(OptionalType)           \
  _(VarType)                \
  _(ProfiledTensorType)     \
  _(DeviceObjType)          \
  _(FunctionType)           \
  _(ClassType)              \
  _(CapsuleType)

enum class TypeKind {
#define DEFINE_TYPE(T) T,
  C10_FORALL_TYPES(DEFINE_TYPE)
#undef DEFINE_TYPE
};

CAFFE2_API const char* typeKindToString(TypeKind kind);

#define DEFINE_IS_SUBCLASS(_kind)                       \
  bool isSubclass(const TypeKind kind) const override { \
    return kind == TypeKind::_kind;                     \
  }

struct Type;
using TypePtr = std::shared_ptr<Type>;

struct CAFFE2_API Type : std::enable_shared_from_this<Type> {
 private:
  TypeKind kind_;
  template <typename T>
  static std::shared_ptr<T> sliceType(std::shared_ptr<const T> ptr) {
    auto result = std::make_shared<typename std::remove_const<T>::type>(*ptr);
    // XXX: the line above will correctly slice the struct, and make its runtype
    // type exactly equal to T. However, kind_ is a field of Type, so it will
    // simply be copied, and we need to fix it in here to match the dynamic
    // type.
    result->kind_ = T::Kind;
    return result;
  }

 protected:
  Type(TypeKind kind) : kind_(kind) {}

 public:
  virtual bool operator==(const Type& rhs) const = 0;

  // subtyping relation. By default, we return true for the case
  // when the type is exactly equal or if this <: T where rhs = Optional[T]
  virtual bool isSubtypeOf(const TypePtr rhs) const;

  // If this class can be cast to the kind passed in
  // This removes the need for RTTI
  virtual bool isSubclass(const TypeKind kind) const = 0;

  // How this type will appear in FunctionSchema declarations
  virtual std::string str() const = 0;

  // How this type will appear as if it were a type annotation in Python
  // which is sometimes different than how it appears in declarations (e.g.
  // int[] vs List[int])
  virtual std::string python_str() const {
    return str();
  }

  TypeKind kind() const {
    return kind_;
  }

  virtual bool requires_grad() const {
    for (const auto& ct : containedTypes()) {
      if (ct->requires_grad()) {
        return true;
      }
    }
    return false;
  }

  // Dynamically cast this object to the subclass indicated by the
  // template variable, returning nullptr if the cast is invalid.
  // NOTE: if the cast succeeds, but the casted kind is not the
  // run-time kind of the type, we also slice the structure, so
  // that assignments of those types to values don't accidentally
  // inherit more detailed information from subclasses.
  template <typename T>
  std::shared_ptr<T> cast() {
    std::shared_ptr<T> r = nullptr;
    if (isSubclass(T::Kind)) {
      r = std::static_pointer_cast<T>(shared_from_this());
    }
    if (!r || T::Kind == kind()) {
      return r;
    } else {
      return sliceType<T>(r);
    }
  }
  template <typename T>
  std::shared_ptr<const T> cast() const {
    std::shared_ptr<const T> r = nullptr;
    if (isSubclass(T::Kind)) {
      r = std::static_pointer_cast<const T>(shared_from_this());
    }
    if (!r || T::Kind == kind()) {
      return r;
    } else {
      return sliceType<T>(r);
    }
  }
  template <typename T>
  std::shared_ptr<T> expect() {
    auto r = cast<T>();
    AT_ASSERT(r);
    return r;
  }
  template <typename T>
  std::shared_ptr<const T> expect() const {
    auto r = cast<const T>();
    AT_ASSERT(r);
    return r;
  }
  virtual ~Type() = default;
  virtual bool hasFreeVariables() const {
    return false;
  }
  // list of types this type contains, e.g. for a List then element type of a
  // list for a tuple, the types of the tuple elements
  virtual at::ArrayRef<TypePtr> containedTypes() const {
    return {};
  }
  // create a new version of this type, replacing its contained types with
  // contained_types
  TypePtr withContained(std::vector<TypePtr> contained_types) {
    auto current_contained = containedTypes();
    AT_ASSERT(current_contained.size() == contained_types.size());
    if (current_contained.equals(contained_types)) {
      return shared_from_this();
    }
    return createWithContained(std::move(contained_types));
  }
  // per-type constructor, you only need to override this if the
  // containedTypes() is not empty
  virtual TypePtr createWithContained(
      std::vector<TypePtr> contained_types) const {
    AT_ERROR(
        "type with contained types did not overload createWithContained: ",
        str());
  }
};

inline std::string toString(TypePtr typePtr) {
  return typePtr->str();
}

inline bool operator!=(const Type& lhs, const Type& rhs) {
  return !(lhs == rhs);
}

// common base for all types that have a single sub element
// e.g. Future[T], Option[T], List[T]
template <TypeKind K, typename T>
struct SingleElementType : public Type {
  static const TypeKind Kind = K;

  TypePtr getElementType() const {
    return elem;
  }

  bool hasFreeVariables() const override {
    return getElementType()->hasFreeVariables();
  }

  at::ArrayRef<TypePtr> containedTypes() const override {
    return elem;
  }

  bool operator==(const Type& rhs) const override {
    if (auto rhs_ = rhs.cast<T>()) {
      return *getElementType() == *rhs_->getElementType();
    }
    return false;
  }

 protected:
  SingleElementType(TypePtr elem) : Type(Kind), elem(std::move(elem)) {}

 private:
  TypePtr elem;
};

struct OptionalType;
using OptionalTypePtr = std::shared_ptr<OptionalType>;
// This type represents an optional type, for each element type.
// Optional[T] can accept both T and None(nullopt in C++)
// Subtype hierarchy for Optional:
// 1. Optional[T] isSubtypeOf Optional[R] iff T isSubtypeOf R
// 2. T isSubtypeOf Optional[R] if T isSubtypeOf R
// Note: NoneType is NOT a subtype of any optional.
// instead NoneType is convertable in schema matching to any Optional[T]
// it is handled this way because it is not possible to match None to
// Optional[T] and extract T. Intead, we always create a None constant
// instruction with a particular type: v: Optional[int] = None()
struct CAFFE2_API OptionalType
    : public SingleElementType<TypeKind::OptionalType, OptionalType> {
  static OptionalTypePtr create(TypePtr element) {
    // Optional is a union of [None, T], so Optional[[Optional[T]]] ->
    // Optional[T]
    if (auto opt_ptr = element->cast<OptionalType>()) {
      return opt_ptr;
    }
    return OptionalTypePtr(
        new OptionalType(std::move(element))); // NOLINT(modernize-make-shared)
  }
  DEFINE_IS_SUBCLASS(OptionalType);

  std::string str() const override {
    std::stringstream ss;
    ss << getElementType()->str() << "?";
    return ss.str();
  }
  std::string python_str() const override {
    std::stringstream ss;
    ss << "Optional[" << getElementType()->python_str() << "]";
    return ss.str();
  }

  TypePtr createWithContained(
      std::vector<TypePtr> contained_types) const override {
    AT_ASSERT(contained_types.size() == 1);
    return create(contained_types[0]);
  }

  bool isSubtypeOf(const TypePtr rhs) const override {
    if (Type::isSubtypeOf(rhs)) {
      return true;
    }
    if (auto rhs_ = rhs->cast<OptionalType>()) {
      return getElementType()->isSubtypeOf(rhs_->getElementType());
    }
    return false;
  }
  // common cast Optional[Tensor] for undefined tensor type
  static OptionalTypePtr ofTensor();

 private:
  OptionalType(TypePtr elem) : SingleElementType(elem) {}
};

struct TensorType;
using TensorTypePtr = std::shared_ptr<TensorType>;
// This type represents a single Tensor, with an unknown shape.
// Subtype hierarchy for Tensor Types (TensorType as the base type):
// CompleteTensorType <: DimensionedTensorType <: TensorType
// AutogradZeroTensorType <: TensorType
struct CAFFE2_API TensorType : public Type {
  static TensorTypePtr create() {
    return TensorTypePtr(new TensorType()); // NOLINT(modernize-make-shared)
  }
  DEFINE_IS_SUBCLASS(TensorType);

  bool requires_grad() const override {
    return true;
  }

  bool operator==(const Type& rhs) const override {
    return rhs.kind() == kind();
  }
  std::string str() const override {
    return "Tensor";
  }
  static const TypeKind Kind = TypeKind::TensorType;
  // global singleton
  static TensorTypePtr get();

 protected:
  TensorType(TypeKind kind = TypeKind::TensorType) : Type(kind) {}
};

struct AutogradZeroTensorType;
using AutogradZeroTensorTypePtr = std::shared_ptr<AutogradZeroTensorType>;
// This type represents an undefined tensor.
struct CAFFE2_API AutogradZeroTensorType : public TensorType {
  static AutogradZeroTensorTypePtr create() {
    return AutogradZeroTensorTypePtr(
        new AutogradZeroTensorType()); // NOLINT(modernize-make-shared)
  }

  DEFINE_IS_SUBCLASS(AutogradZeroTensorType);

  bool requires_grad() const override {
    return false;
  }

  bool operator==(const Type& rhs) const override {
    return rhs.kind() == kind();
  }
  bool isSubtypeOf(const TypePtr rhs) const override {
    return rhs->kind() == TypeKind::TensorType ||
        rhs->kind() == TypeKind::AutogradZeroTensorType ||
        TensorType::isSubtypeOf(rhs);
  }
  std::string str() const override {
    return "AutogradZeroTensor";
  }

  static const TypeKind Kind = TypeKind::AutogradZeroTensorType;
  // global singleton
  static AutogradZeroTensorTypePtr get();

 protected:
  AutogradZeroTensorType() : TensorType(TypeKind::AutogradZeroTensorType) {}
};

struct DimensionedTensorType;
using DimensionedTensorTypePtr = std::shared_ptr<DimensionedTensorType>;
// This type represents a single Tensor with a specific size
struct CAFFE2_API DimensionedTensorType : public TensorType {
  template <typename... T>
  static DimensionedTensorTypePtr create(T&&... all) {
    return DimensionedTensorTypePtr(new DimensionedTensorType(
        std::forward<T>(all)...)); // NOLINT(modernize-make-shared)
  }

  at::ScalarType scalarType() const {
    return scalar_type_;
  }
  at::Device device() const {
    return device_;
  }
  int64_t dim() const {
    return dim_;
  }
  bool requires_grad() const override {
    return requires_grad_;
  }

  DimensionedTensorTypePtr toScalarType(at::ScalarType type) {
    auto t = DimensionedTensorType::create(*this);
    t->scalar_type_ = type;
    return t;
  }
  DimensionedTensorTypePtr withDim(size_t new_dim) {
    auto t = DimensionedTensorType::create(*this);
    t->dim_ = new_dim;
    return t;
  }
  DimensionedTensorTypePtr withRequiresGrad(bool req) {
    auto t = DimensionedTensorType::create(*this);
    t->requires_grad_ = req;
    return t;
  }

  bool operator==(const Type& rhs) const override {
    if (rhs.kind() != TypeKind::DimensionedTensorType)
      return false;
    auto rt = rhs.expect<DimensionedTensorType>();
    return scalarType() == rt->scalarType() && device() == rt->device() &&
        dim() == rt->dim();
  }
  bool isSubtypeOf(const TypePtr rhs) const override {
    return rhs->kind() == TypeKind::TensorType ||
        (rhs->kind() == TypeKind::DimensionedTensorType &&
         Type::isSubtypeOf(rhs)) ||
        TensorType::isSubtypeOf(rhs);
  }
  bool isSubclass(const TypeKind kind) const override {
    return kind == TypeKind::TensorType ||
        kind == TypeKind::DimensionedTensorType;
  }
  std::string str() const override {
    // str is used for user-facing error messages, where we
    // don't want to reveal underlying size information.
    return "Tensor";
  }

  static const TypeKind Kind = TypeKind::DimensionedTensorType;

 protected:
  DimensionedTensorType(
      const at::Tensor& tensor,
      TypeKind kind = TypeKind::DimensionedTensorType);
  DimensionedTensorType(
      at::ScalarType scalar_type,
      at::Device device,
      int64_t dim,
      bool requires_grad = true,
      TypeKind kind = TypeKind::DimensionedTensorType)
      : TensorType(kind),
        scalar_type_(scalar_type),
        requires_grad_(at::isFloatingType(scalar_type) && requires_grad),
        device_(device),
        dim_(dim) {}

  at::ScalarType scalar_type_;
  bool requires_grad_;
  at::Device device_;
  int64_t dim_;
};

template <typename T>
inline c10::optional<T> merge_primitive(
    const c10::optional<T>& a,
    const c10::optional<T>& b) {
  if (a.has_value() && b.has_value() && a.value() == b.value()) {
    return a;
  }
  return c10::optional<T>{};
}

// `VaryingShape` tracks if individual dimensions or a rank vary across
// profiled runs. A *varying* or *dynamic* dimension is expressed as
// an empty c10::optional in `sizes_`. If a rank is dynamic, the entire
// `sizes_` becomes the empty optional.
struct CAFFE2_API VaryingShape {
  VaryingShape(const IntArrayRef& ref)
      : size_(ref.size()), dims_(ref.begin(), ref.end()) {}

  VaryingShape(const std::vector<int64_t>& vec)
      : size_(vec.size()), dims_(vec.begin(), vec.end()) {}

  VaryingShape(c10::optional<size_t> size)
      : size_(size), dims_(size ? size.value() : 0) {}

  bool operator==(const VaryingShape& other) const {
    return size_ == other.size_ && dims_ == dims_;
  }

  const c10::optional<int64_t>& operator[](int i) const {
    if (!size_) {
      throw std::runtime_error("Rank isn't fixed");
    }
    return dims_[i];
  }

  c10::optional<size_t> size() const {
    AT_ASSERT(!size_ || size_ == dims_.size());
    return size_;
  }

  const std::vector<c10::optional<int64_t>>& sizes() const { return dims_; }

  VaryingShape merge(const VaryingShape& other) const;

  c10::optional<std::vector<int64_t>> concrete_sizes() const {
    c10::optional<std::vector<int64_t>> empty{};
    std::vector<int64_t> sizes;
    if (!size_) {
      return empty;
    }
    for (auto d : dims_) {
      if (!d) {
        return empty;
      }
      sizes.push_back(d.value());
    }

    return sizes;
  }

 private:
  c10::optional<size_t> size_;
  std::vector<c10::optional<int64_t>> dims_;
};

using VaryingStrides = VaryingShape;

struct ProfiledTensorType;
using ProfiledTensorTypePtr = std::shared_ptr<ProfiledTensorType>;
// This type represents a single Tensor with a specific size
struct CAFFE2_API ProfiledTensorType : public TensorType {
  static ProfiledTensorTypePtr create(const at::Tensor& t) {
    return ProfiledTensorTypePtr(new ProfiledTensorType(t));
  }

  static ProfiledTensorTypePtr create(const TypePtr& tptr) {
    if (auto dtt = tptr->cast<DimensionedTensorType>()) {
      at::VaryingShape vshape(c10::optional<size_t>(dtt->dim()));
      return ProfiledTensorType::create(
          {dtt->scalarType()},
          {dtt->device()},
          vshape,
          vshape,
          {dtt->requires_grad()});
    }

    if (auto ptt = tptr->cast<ProfiledTensorType>()) {
      return ptt;
    }

    if (tptr->isSubclass(TypeKind::TensorType)) {
      c10::optional<size_t> sz;
      return ProfiledTensorType::create(
          {}, {}, VaryingShape{sz}, VaryingShape{sz}, {});
    }

    TORCH_INTERNAL_ASSERT(false, "Expected a tensor type");
  }

  static ProfiledTensorTypePtr create(
      c10::optional<at::ScalarType> scalar_type,
      c10::optional<Device> device,
      const VaryingShape& sizes,
      const VaryingStrides& strides,
      c10::optional<bool> requires_grad) {
    return ProfiledTensorTypePtr(new ProfiledTensorType(
        scalar_type, device, sizes, strides, requires_grad));
  }

  static ProfiledTensorTypePtr create(ProfiledTensorTypePtr pttp) {
    return ProfiledTensorTypePtr(new ProfiledTensorType(
        pttp->scalarType(),
        pttp->device(),
        pttp->sizes(),
        pttp->strides(),
        pttp->requiresGrad()));
  }

  const VaryingShape& sizes() const {
    return sizes_;
  }
  const VaryingStrides& strides() const {
    return strides_;
  }
  c10::optional<at::Device> device() const {
    return device_;
  }
  c10::optional<at::ScalarType> scalarType() const {
    return scalar_type_;
  }
  c10::optional<bool> requiresGrad() const {
    return requires_grad_;
  }
  bool requires_grad() const override {
    return requires_grad_ ? *requires_grad_ : false;
  }


  bool operator==(const Type& rhs) const override {
    if (rhs.kind() != kind()) {
      return false;
    }

    auto rt = rhs.expect<ProfiledTensorType>();
    return scalar_type_ == rt->scalarType() && sizes() == rt->sizes() &&
        strides() == rt->strides() && device() == rt->device();
  }
  bool isSubtypeOf(const TypePtr rhs) const override {
    if (rhs->kind() == TypeKind::ProfiledTensorType)
      return *expect<ProfiledTensorType>() == *rhs;
    return rhs->kind() == TypeKind::TensorType || TensorType::isSubtypeOf(rhs);
  }
  bool isSubclass(const TypeKind kind) const override {
    return kind == TypeKind::TensorType || kind == TypeKind::ProfiledTensorType;
  }
  std::string str() const override;

  c10::optional<size_t> numel() const {
    size_t prod = 1;
    const auto& shape = sizes();

    for (size_t i = 0; i < shape.size(); i++) {
      if (!shape[i]) {
        return c10::optional<size_t>{};
      }
      prod *= shape[i].value();
    }
    return prod;
  }

  ProfiledTensorTypePtr merge(ProfiledTensorTypePtr other) {
    auto scalar_type = merge_primitive(scalarType(), other->scalarType());
    auto dev = merge_primitive(device(), other->device());
    auto sz = sizes().merge(other->sizes());
    auto srs = strides().merge(other->strides());
    auto gr = merge_primitive(requiresGrad(), other->requiresGrad());
    return ProfiledTensorType::create(scalar_type, dev, sz, srs, gr);
  }

  static const TypeKind Kind = TypeKind::ProfiledTensorType;

 private:
  ProfiledTensorType(const at::Tensor& tensor);
  ProfiledTensorType(
      c10::optional<at::ScalarType> scalar_type,
      c10::optional<Device> device,
      const VaryingShape& sizes,
      const VaryingStrides& strides,
      c10::optional<bool> requires_grad)
      : TensorType(),
        scalar_type_(scalar_type),
        device_(device),
        sizes_(sizes),
        strides_(strides),
        requires_grad_(requires_grad) {}

  c10::optional<at::ScalarType> scalar_type_;
  c10::optional<at::Device> device_;
  VaryingShape sizes_;
  VaryingStrides strides_;
  c10::optional<bool> requires_grad_;
};

struct CompleteTensorType;
using CompleteTensorTypePtr = std::shared_ptr<CompleteTensorType>;
// This type represents a single Tensor with a specific size
struct CAFFE2_API CompleteTensorType : public DimensionedTensorType {
  template <typename... T>
  static CompleteTensorTypePtr create(T&&... all) {
    return CompleteTensorTypePtr(new CompleteTensorType(
        std::forward<T>(all)...)); // NOLINT(modernize-make-shared)
  }

  // overloaded create variadic template argument as it could not distinguish
  // initializer list
  static CompleteTensorTypePtr create(
      at::ScalarType scalar_type,
      at::Device device,
      at::IntArrayRef sizes) {
    return CompleteTensorTypePtr(new CompleteTensorType(
        scalar_type, device, sizes)); // NOLINT(modernize-make-shared)
  }
  static CompleteTensorTypePtr create(
      at::ScalarType scalar_type,
      at::Device device,
      at::IntArrayRef sizes,
      at::IntArrayRef strides) {
    return CompleteTensorTypePtr(new CompleteTensorType(
        scalar_type, device, sizes, strides)); // NOLINT(modernize-make-shared)
  }

  const std::vector<int64_t>& sizes() const {
    return sizes_;
  }
  const std::vector<int64_t>& strides() const {
    return strides_;
  }

  TypePtr withSizesStrides(at::IntArrayRef sizes, at::IntArrayRef strides)
      const {
    return CompleteTensorType::create(scalar_type_, device_, sizes, strides);
  }

  TypePtr withSizes(at::IntArrayRef sizes) const {
    return withSizesStrides(
        sizes, CompleteTensorType::contiguousStridesOf(sizes));
  }

  CompleteTensorTypePtr contiguous() const {
    auto t = CompleteTensorType::create(*this);
    t->strides_ = CompleteTensorType::contiguousStridesOf(sizes_);
    return t;
  }

  CompleteTensorTypePtr toScalarType(at::ScalarType type) {
    auto t = CompleteTensorType::create(*this);
    t->scalar_type_ = type;
    return t;
  }

  bool operator==(const Type& rhs) const override {
    if (rhs.kind() != kind()) {
      return false;
    }

    auto rt = rhs.expect<CompleteTensorType>();
    return scalarType() == rt->scalarType() && sizes() == rt->sizes() &&
        strides() == rt->strides() && device() == rt->device();
  }
  bool isSubtypeOf(const TypePtr rhs) const override {
    if (rhs->kind() == TypeKind::DimensionedTensorType)
      return *expect<DimensionedTensorType>() == *rhs;
    return rhs->kind() == TypeKind::TensorType || TensorType::isSubtypeOf(rhs);
  }
  bool isSubclass(const TypeKind kind) const override {
    return kind == TypeKind::TensorType ||
        kind == TypeKind::DimensionedTensorType ||
        kind == TypeKind::CompleteTensorType;
  }
  std::string str() const override {
    // str is used for user-facing error messages, where we
    // don't want to reveal underlying size information.
    return "Tensor";
  }
  size_t numel() const {
    size_t prod = 1;
    for (auto s : sizes()) {
      prod *= s;
    }
    return prod;
  }

  static const TypeKind Kind = TypeKind::CompleteTensorType;

  static TypePtr fromNumberType(TypePtr typ);
  static TypePtr fromBoolType();

 private:
  CompleteTensorType(const at::Tensor& tensor);
  CompleteTensorType(
      at::ScalarType scalar_type,
      at::Device device,
      at::IntArrayRef sizes,
      bool requires_grad = true)
      : CompleteTensorType(
            scalar_type,
            device,
            sizes,
            CompleteTensorType::contiguousStridesOf(sizes),
            requires_grad) {}
  CompleteTensorType(
      at::ScalarType scalar_type,
      at::Device device,
      at::IntArrayRef sizes,
      at::IntArrayRef strides,
      bool requires_grad = true)
      : DimensionedTensorType(
            scalar_type,
            device,
            sizes.size(),
            requires_grad,
            TypeKind::CompleteTensorType),
        sizes_(sizes.vec()),
        strides_(strides.vec()) {}

  static std::vector<int64_t> contiguousStridesOf(at::IntArrayRef sizes) {
    std::vector<int64_t> strides(sizes.size());
    if (sizes.empty()) // zero-dim case
      return strides;
    strides.back() = 1;
    for (size_t i = strides.size() - 1; i > 0; i--) {
      strides[i - 1] = strides[i] * sizes[i];
    }
    return strides;
  }

  std::vector<int64_t> sizes_;
  std::vector<int64_t> strides_;
};

struct ListType;
using ListTypePtr = std::shared_ptr<ListType>;
struct CAFFE2_API ListType
    : public SingleElementType<TypeKind::ListType, ListType> {
  // It's not exactly a singleton, but there should be exactly one instance of
  // List[T] for every T
  friend struct Type;
  template <typename... T>
  static ListTypePtr create(T&&... all) {
    return ListTypePtr(
        new ListType(std::forward<T>(all)...)); // NOLINT(modernize-make-shared)
  }
  DEFINE_IS_SUBCLASS(ListType);
  std::string str() const override {
    std::stringstream ss;
    ss << getElementType()->str() << "[]";
    return ss.str();
  }
  std::string python_str() const override {
    std::stringstream ss;
    ss << "List[" << getElementType()->python_str() << "]";
    return ss.str();
  }
  TypePtr createWithContained(
      std::vector<TypePtr> contained_types) const override {
    return create(contained_types.at(0));
  }
  // common cast List[Tensor]
  static ListTypePtr ofTensors();
  static ListTypePtr ofInts();
  static ListTypePtr ofFloats();
  static ListTypePtr ofBools();

 private:
  ListType(TypePtr elem) : SingleElementType(elem) {}
};

struct DictType;
using DictTypePtr = std::shared_ptr<DictType>;
struct CAFFE2_API DictType : public Type {
  friend struct Type;
  static const TypeKind Kind = TypeKind::DictType;

  static DictTypePtr create(TypePtr key, TypePtr value) {
    switch (key->kind()) {
      case TypeKind::IntType:
      case TypeKind::FloatType:
      case TypeKind::StringType:
        return DictTypePtr(new DictType(key, value));
      default:
        AT_ERROR(
            "Cannot create dict for key type '",
            key->str(),
            "', only int, float, and string keys are supported");
    }
  }

  // aligned with the format in FunctionSchema
  std::string str() const override {
    std::stringstream ss;
    ss << "Dict(" << getKeyType()->str() << ", " << getValueType()->str()
       << ")";
    return ss.str();
  }

  std::string python_str() const override {
    std::stringstream ss;
    ss << "Dict[" << getKeyType()->python_str() << ", "
       << getValueType()->python_str() << "]";
    return ss.str();
  }

  TypePtr createWithContained(
      std::vector<TypePtr> contained_types) const override {
    if (contained_types.size() != 2) {
      throw std::runtime_error("Expected 2 contained types");
    }
    return create(contained_types.at(0), contained_types.at(1));
  }

  TypePtr getKeyType() const {
    return types.at(0);
  }

  TypePtr getValueType() const {
    return types.at(1);
  }

  DEFINE_IS_SUBCLASS(DictType);

  bool hasFreeVariables() const override {
    return has_free_variables;
  }

  at::ArrayRef<TypePtr> containedTypes() const override {
    return types;
  }

  bool operator==(const Type& rhs) const override {
    if (auto dict_rhs = rhs.cast<DictType>()) {
      return *getKeyType() == *(dict_rhs->getKeyType()) &&
          *getValueType() == *(dict_rhs->getValueType());
    }
    return false;
  }

 private:
  DictType(TypePtr key, TypePtr value)
      : Type(TypeKind::DictType),
        types({key, value}),
        has_free_variables(
            key->hasFreeVariables() || value->hasFreeVariables()) {}
  std::vector<TypePtr> types;
  bool has_free_variables;
};

struct FutureType;
using FutureTypePtr = std::shared_ptr<FutureType>;

struct CAFFE2_API FutureType
    : public SingleElementType<TypeKind::FutureType, FutureType> {
  friend struct Type;
  template <typename... T>
  static FutureTypePtr create(TypePtr elem) {
    return FutureTypePtr(
        new FutureType(std::move(elem))); // NOLINT(modernize-make-shared)
  }

  DEFINE_IS_SUBCLASS(FutureType);

  std::string str() const override {
    std::stringstream ss;
    ss << "Future(" << getElementType()->str() << ")";
    return ss.str();
  }
  std::string python_str() const override {
    std::stringstream ss;
    ss << "Future[" << getElementType()->python_str() << "]";
    return ss.str();
  }
  TypePtr createWithContained(
      std::vector<TypePtr> contained_types) const override {
    return create(contained_types.at(0));
  }

 private:
  FutureType(TypePtr elem) : SingleElementType(elem) {}
};

using ::torch::jit::Function;
struct NamedType;
using NamedTypePtr = std::shared_ptr<NamedType>;

struct CAFFE2_API NamedType : public Type {
  NamedType(TypeKind tk, c10::optional<c10::QualifiedName> qualifiedName)
      : Type(tk), name_(std::move(qualifiedName)) {}

  std::string python_str() const;
  std::string qualname() const;
  std::string qualifier() const;
  std::string basename() const;

  const c10::optional<QualifiedName>& qualified_name_obj() const {
    return name_;
  }

 protected:
  // Fully qualified name of type (note that this has to be globally unique).
  // Looks like: "foo.bar.Baz".
  c10::optional<QualifiedName> name_;
};

struct TupleType;
using TupleTypePtr = std::shared_ptr<TupleType>;
using NameList = std::vector<std::string>;
// This type represents a Tuple
struct CAFFE2_API TupleType : public NamedType {
  static std::shared_ptr<FunctionSchema> namedTupleSchemaFromNamesAndTypes(
      c10::QualifiedName,
      std::vector<std::string>,
      std::vector<TypePtr>);

  static TupleTypePtr create(
      std::vector<TypePtr> types,
      c10::optional<c10::QualifiedName> name = c10::nullopt,
      std::shared_ptr<FunctionSchema> schema = nullptr) {
    return TupleTypePtr(new TupleType(
        std::move(types),
        std::move(name),
        std::move(schema))); // NOLINT(modernize-make-shared)
  }
  DEFINE_IS_SUBCLASS(TupleType);
  at::ArrayRef<TypePtr> elements() const {
    return elements_;
  }
  bool operator==(const Type& rhs) const override;
  bool isSubtypeOf(const TypePtr rhs_) const override;

  std::string str() const override;
  std::string python_str() const override;
  bool hasFreeVariables() const override {
    return has_free_variables_;
  }
  at::ArrayRef<TypePtr> containedTypes() const override {
    return elements_;
  }
  TypePtr createWithContained(
      std::vector<TypePtr> contained_types) const override {
    return create(std::move(contained_types));
  }
  const std::shared_ptr<FunctionSchema>& schema() const {
    return schema_;
  }

  static const TypeKind Kind = TypeKind::TupleType;

 private:
  TupleType(
      std::vector<TypePtr> elements_,
      c10::optional<c10::QualifiedName> name,
      std::shared_ptr<FunctionSchema> schema);

  bool compare(
      const Type& rhs,
      std::function<bool(const TypePtr, const TypePtr)> fn) const {
    if (rhs.kind() != kind()) {
      return false;
    }

    const auto& l_elements = elements();
    const auto& r_elements = rhs.cast<TupleType>()->elements();
    if (l_elements.size() != r_elements.size())
      return false;
    for (size_t i = 0; i < l_elements.size(); ++i) {
      if (!fn(l_elements[i], r_elements[i]))
        return false;
    }
    return true;
  }

  std::vector<TypePtr> elements_;
  bool has_free_variables_;
  std::shared_ptr<FunctionSchema> schema_;
};

struct NumberType;
using NumberTypePtr = std::shared_ptr<NumberType>;
// This type represents a Python number
// Subtype hierarchy for Number Types (NumberType as the base type):
// IntType <: NumberType
// FloatType <: NumberType
struct CAFFE2_API NumberType : public Type {
  static NumberTypePtr create() {
    return NumberTypePtr(new NumberType()); // NOLINT(modernize-make-shared)
  }
  DEFINE_IS_SUBCLASS(NumberType);
  bool operator==(const Type& rhs) const override {
    return rhs.kind() == kind();
  }
  std::string str() const override {
    return "Scalar"; // match what PythonArgParser says for clarity
  }
  std::string python_str() const override {
    return "number"; // technically not a valid python type, but
                     // we need to use it when parsing back in annotations
                     // for implicit conversions
  }
  static const TypeKind Kind = TypeKind::NumberType;
  // global singleton
  static NumberTypePtr get();

 protected:
  NumberType(TypeKind kind = TypeKind::NumberType) : Type(kind) {}
};

struct FloatType;
using FloatTypePtr = std::shared_ptr<FloatType>;
// This type represents a Python float number
struct CAFFE2_API FloatType : public NumberType {
  static FloatTypePtr create() {
    return FloatTypePtr(new FloatType()); // NOLINT(modernize-make-shared)
  }
  DEFINE_IS_SUBCLASS(FloatType);
  bool operator==(const Type& rhs) const override {
    return rhs.kind() == kind();
  }
  std::string str() const override {
    return "float";
  }
  std::string python_str() const override {
    return "float";
  }
  bool isSubtypeOf(const TypePtr rhs) const override {
    return rhs->kind() == TypeKind::NumberType || NumberType::isSubtypeOf(rhs);
  }
  static const TypeKind Kind = TypeKind::FloatType;
  // global singleton
  static FloatTypePtr get();

 private:
  FloatType() : NumberType(TypeKind::FloatType) {}
};

struct IntType;
using IntTypePtr = std::shared_ptr<IntType>;
// This type represents a Python int number
struct CAFFE2_API IntType : public NumberType {
  static IntTypePtr create() {
    return IntTypePtr(new IntType()); // NOLINT(modernize-make-shared)
  }
  DEFINE_IS_SUBCLASS(IntType);
  bool operator==(const Type& rhs) const override {
    return rhs.kind() == kind();
  }
  std::string str() const override {
    return "int";
  }
  std::string python_str() const override {
    return "int";
  }
  bool isSubtypeOf(const TypePtr rhs) const override {
    return rhs->kind() == TypeKind::NumberType || NumberType::isSubtypeOf(rhs);
  }
  static const TypeKind Kind = TypeKind::IntType;
  // global singleton
  static IntTypePtr get();

 private:
  IntType() : NumberType(TypeKind::IntType) {}
};

struct BoolType;
using BoolTypePtr = std::shared_ptr<BoolType>;
// This node represents a Python bool value
struct CAFFE2_API BoolType : public Type {
  static BoolTypePtr create() {
    return BoolTypePtr(new BoolType());
  }
  DEFINE_IS_SUBCLASS(BoolType);
  bool operator==(const Type& rhs) const override {
    return rhs.kind() == kind();
  }
  std::string str() const override {
    return "bool";
  }
  static const TypeKind Kind = TypeKind::BoolType;
  // global singleton
  static BoolTypePtr get();

 private:
  BoolType() : Type(TypeKind::BoolType) {}
};

struct StringType;
using StringTypePtr = std::shared_ptr<StringType>;
// This type represents a Python string
struct CAFFE2_API StringType : public Type {
  static StringTypePtr create() {
    return StringTypePtr(new StringType()); // NOLINT(modernize-make-shared)
  }
  DEFINE_IS_SUBCLASS(StringType);
  bool operator==(const Type& rhs) const override {
    return rhs.kind() == kind();
  }
  std::string str() const override {
    // we only use "str" (not "string") in both FunctionSchema and script
    return python_str();
  }
  std::string python_str() const override {
    return "str";
  }
  static const TypeKind Kind = TypeKind::StringType;
  // global singleton
  static StringTypePtr get();

 private:
  StringType() : Type(TypeKind::StringType) {}
};

struct FunctionType;
using FunctionTypePtr = std::shared_ptr<FunctionType>;
using ::torch::jit::Function;
struct CAFFE2_API FunctionType : public Type {
  static FunctionTypePtr create(Function* function) {
    return FunctionTypePtr(
        new FunctionType(function)); // NOLINT(modernize-make-shared)
  }
  DEFINE_IS_SUBCLASS(FunctionType);
  bool operator==(const Type& rhs) const override {
    if (auto func_type = rhs.cast<FunctionType>()) {
      return func_type->function_ == function_;
    }

    return false;
  }
  std::string str() const override {
    return "Function";
  }
  std::string python_str() const override {
    throw "Function";
  }
  Function* function() const {
    return function_;
  }
  static const TypeKind Kind = TypeKind::FunctionType;

 private:
  FunctionType(Function* function)
      : Type(TypeKind::FunctionType), function_(function) {}

  Function* function_;
};

struct NoneType;
using NoneTypePtr = std::shared_ptr<NoneType>;
// This type represents a Python None
struct CAFFE2_API NoneType : public Type {
  static NoneTypePtr create() {
    return NoneTypePtr(new NoneType()); // NOLINT(modernize-make-shared)
  }
  DEFINE_IS_SUBCLASS(NoneType);
  bool operator==(const Type& rhs) const override {
    return rhs.kind() == kind();
  }
  bool isSubtypeOf(const TypePtr rhs) const override {
    return rhs->kind() == TypeKind::NoneType;
  }
  std::string str() const override {
    return "None";
  }
  static const TypeKind Kind = TypeKind::NoneType;
  // global singleton
  static NoneTypePtr get();

 private:
  NoneType() : Type(TypeKind::NoneType) {}
};

struct GeneratorType;
using GeneratorTypePtr = std::shared_ptr<GeneratorType>;
// This type represents a Generator
struct CAFFE2_API GeneratorType : public Type {
  static GeneratorTypePtr create() {
    return GeneratorTypePtr(
        new GeneratorType()); // NOLINT(modernize-make-shared)
  }
  DEFINE_IS_SUBCLASS(GeneratorType);
  bool operator==(const Type& rhs) const override {
    return rhs.kind() == kind();
  }
  std::string str() const override {
    return "Generator";
  }
  static const TypeKind Kind = TypeKind::GeneratorType;
  // global singleton
  static GeneratorTypePtr get();

 private:
  GeneratorType() : Type(TypeKind::GeneratorType) {}
};

struct DeviceObjType;
using DeviceObjTypePtr = std::shared_ptr<DeviceObjType>;
// This type represents a Generator
struct CAFFE2_API DeviceObjType : public Type {
  static DeviceObjTypePtr create() {
    return DeviceObjTypePtr(
        new DeviceObjType()); // NOLINT(modernize-make-shared)
  }
  DEFINE_IS_SUBCLASS(DeviceObjType);
  bool operator==(const Type& rhs) const override {
    return rhs.kind() == kind();
  }
  std::string str() const override {
    return "Device";
  }
  static const TypeKind Kind = TypeKind::DeviceObjType;
  // global singleton
  static DeviceObjTypePtr get();

 private:
  DeviceObjType() : Type(TypeKind::DeviceObjType) {}
};

struct VarType;
using VarTypePtr = std::shared_ptr<VarType>;
// This type represents a type variable, used in FunctionSchema
struct VarType : public Type {
  static VarTypePtr create(std::string name_) {
    return VarTypePtr(new VarType(std::move(name_)));
  }
  DEFINE_IS_SUBCLASS(VarType);
  bool operator==(const Type& rhs) const override {
    return rhs.kind() == kind();
  }
  std::string str() const override {
    return name();
  }
  const std::string& name() const {
    return name_;
  }
  bool hasFreeVariables() const override {
    return true;
  }
  static const TypeKind Kind = TypeKind::VarType;

 private:
  VarType(std::string name_)
      : Type(TypeKind::VarType), name_(std::move(name_)) {}
  std::string name_;
};

struct CapsuleType;
using CapsuleTypePtr = std::shared_ptr<CapsuleType>;
// This type represents a Python Capsule
struct CAFFE2_API CapsuleType : public Type {
  static CapsuleTypePtr create() {
    return CapsuleTypePtr(new CapsuleType()); // NOLINT(modernize-make-shared)
  }
  DEFINE_IS_SUBCLASS(CapsuleType);
  bool operator==(const Type& rhs) const override {
    return rhs.kind() == kind();
  }
  std::string str() const override {
    return "Capsule";
  }
  static const TypeKind Kind = TypeKind::CapsuleType;
  // global singleton
  static CapsuleTypePtr get();
private:
  CapsuleType()
  : Type(TypeKind::CapsuleType) {}
};

CAFFE2_API std::ostream& operator<<(std::ostream& out, const Type& t);
CAFFE2_API std::ostream& operator<<(std::ostream& out, const VaryingShape& t);
// what is the type, ignoring extra size/shape information?
// e.g. Tensor(2x3) -> Dynamic, and Tuple(Tensor(2x3),...) -> Tuple(Dynamic,...)

inline TypePtr unshapedType(const TypePtr& type) {
  if (type->kind() == TypeKind::DimensionedTensorType ||
      type->kind() == TypeKind::CompleteTensorType) {
    return TensorType::get();
  }
  return type->withContained(fmap(type->containedTypes(), unshapedType));
}

inline TypePtr CompleteTensorType::fromNumberType(TypePtr typ) {
  if (typ->isSubtypeOf(IntType::get())) {
    return CompleteTensorType::create(at::kLong, at::kCPU, {});
  } else if (typ->isSubtypeOf(FloatType::get())) {
    return CompleteTensorType::create(at::kFloat, at::kCPU, {});
  } else if (typ->isSubtypeOf(BoolType::get())) {
    return CompleteTensorType::create(at::kLong, at::kCPU, {});
  }
  AT_ERROR("unknown number type", typ->str());
}

inline TypePtr CompleteTensorType::fromBoolType() {
  return CompleteTensorType::create(at::kLong, at::kCPU, {});
}

inline at::ScalarType scalarTypeFromJitType(const c10::TypePtr& type) {
  if (type == FloatType::get()) {
    return at::ScalarType::Double;
  } else if (type == IntType::get()) {
    return at::ScalarType::Long;
  } else if (type == BoolType::get()) {
    return at::ScalarType::Bool;
  }
  AT_ASSERTM(
      0,
      "Add new condition, expected Float, Int, or Bool but got",
      type->str());
}

// Attempt to find the correct supertype of t1 and t2. If none is found then
// nullopt will be returned. If t1 == t2, or t1 is a type refinement of t2,
// then t2 will be returned (and vice versa).
// Two different tensortypes will return dynamic.
// Currently we chose not to support returning a NumberType for a float & int
// input because of a lack of operator support for NumberType
CAFFE2_API c10::optional<TypePtr> unifyTypes(
    const TypePtr& t1,
    const TypePtr& t2);

namespace detail {
template <typename T>
struct getTypePtr_ final {
  static TypePtr call();
};

template <>
struct getTypePtr_<at::Tensor> final {
  static TypePtr call() {
    return TensorType::get();
  }
};
template <>
struct getTypePtr_<double> final {
  static TypePtr call() {
    return FloatType::get();
  }
};
template <>
struct getTypePtr_<int64_t> final {
  static TypePtr call() {
    return IntType::get();
  }
};
template <>
struct getTypePtr_<bool> final {
  static TypePtr call() {
    return BoolType::get();
  }
};
template <>
struct getTypePtr_<at::Scalar> final {
  static TypePtr call() {
    return NumberType::get();
  }
};
template <>
struct getTypePtr_<std::string> final {
  static TypePtr call() {
    return StringType::get();
  }
};
template <class T>
struct getTypePtr_<std::vector<T>> final {
  static TypePtr call() {
    static auto type = ListType::create(getTypePtr_<T>::call());
    return type;
  }
};
template <class T>
struct getTypePtr_<c10::ArrayRef<T>> final {
  static TypePtr call() {
    static auto type = ListType::create(getTypePtr_<T>::call());
    return type;
  }
};
template <class T>
struct getTypePtr_<c10::List<T>> final {
  static TypePtr call() {
    static auto type = ListType::create(getTypePtr_<T>::call());
    return type;
  }
};
template <class K, class V>
struct getTypePtr_<std::unordered_map<K, V>> final {
  static TypePtr call() {
    static auto type =
        DictType::create(getTypePtr_<K>::call(), getTypePtr_<V>::call());
    return type;
  }
};
template <class K, class V>
struct getTypePtr_<c10::Dict<K, V>> final {
  static TypePtr call() {
    static auto type =
        DictType::create(getTypePtr_<K>::call(), getTypePtr_<V>::call());
    return type;
  }
};
template <class T>
struct getTypePtr_<at::optional<T>> final {
  static TypePtr call() {
    static auto type = OptionalType::create(getTypePtr_<T>::call());
    return type;
  }
};
} // namespace detail
template <class T>
inline TypePtr getTypePtr() {
  // TODO: static_assert that a templated function exists, and throw a friendy
  // error message if not
  return detail::getTypePtr_<T>::call();
}

CAFFE2_API TypePtr incompleteInferTypeFrom(const IValue& value);
CAFFE2_API TypePtr attemptToRecoverType(const IValue& input_ivalue);
CAFFE2_API bool isSubvalueOf(const IValue& input_ivalue, TypePtr type);

using TypeEnv = std::unordered_map<std::string, TypePtr>;
struct MatchTypeReturn {
  MatchTypeReturn(TypePtr type) : type(type) {}
  MatchTypeReturn(std::string errMsg) : errMsg(std::move(errMsg)) {}

  c10::optional<TypePtr> type; // nullopt if there is no match
  std::string errMsg; // is there is no match, this contains the reason
};

CAFFE2_API MatchTypeReturn
matchTypeVariables(TypePtr formal, TypePtr actual, TypeEnv& type_env);

CAFFE2_API TypePtr evalTypeVariables(TypePtr type, TypeEnv& type_env);

/**
 * User Defined Types
 */

struct ClassType;
using ClassTypePtr = std::shared_ptr<ClassType>;
using ::torch::jit::script::CompilationUnit;

// This represents a class in TorchScript.
struct CAFFE2_API ClassType : public NamedType {
  // Create a class type with name `name` and its methods stored in `cu`.
  static ClassTypePtr create(
      c10::optional<QualifiedName> qualifiedName,
      std::weak_ptr<CompilationUnit> cu,
      bool is_module = false);

  DEFINE_IS_SUBCLASS(ClassType);
  bool operator==(const Type& rhs) const override {
    if (auto user_rhs = rhs.cast<ClassType>()) {
      return qualname() == user_rhs->qualname();
    }
    return false;
  }

  std::string str() const override {
    return std::string("ClassType<") + basename() + ">";
  }

  std::string python_str() const override {
    return qualname();
  }

  TypePtr getAttribute(const std::string& name) const {
    AT_ASSERT(attributeNames_.size() == attributeTypes_.size());
    size_t pos = 0;
    for (const auto& attr : attributeNames_) {
      if (name == attr) {
        break;
      }
      ++pos;
    }

    if (pos >= attributeNames_.size()) {
      return nullptr;
    }
    return attributeTypes_[pos];
  }

  const TypePtr& getAttribute(size_t slot) const {
    AT_ASSERT(attributeNames_.size() == attributeTypes_.size());
    AT_ASSERT(slot < attributeTypes_.size());
    return attributeTypes_[slot];
  }

  const std::string& getAttributeName(size_t slot) const {
    AT_ASSERT(attributeNames_.size() == attributeTypes_.size());
    AT_ASSERT(slot < attributeTypes_.size());
    return attributeNames_[slot];
  }

  Function* getMethod(const std::string& name) const;
  const std::vector<Function*>& methods() const;
  void addMethod(Function* method) {
    methods_.push_back(method);
  }

  std::shared_ptr<CompilationUnit> compilation_unit();
  std::shared_ptr<const CompilationUnit> compilation_unit() const;

  size_t numAttributes() const {
    AT_ASSERT(attributeNames_.size() == attributeTypes_.size());
    return attributeNames_.size();
  }

  // Attributes are stored in a specific slot at runtime for effiency.
  // When emitting instructions we specify the slot so that attribute access is
  // a constant lookup
  c10::optional<size_t> findAttributeSlot(const std::string& name) const {
    AT_ASSERT(attributeNames_.size() == attributeTypes_.size());
    size_t slot = 0;
    for (const auto& attr : attributeNames_) {
      if (name == attr) {
        return slot;
      }
      slot++;
    }
    return c10::nullopt;
  }
  size_t getAttributeSlot(const std::string& name) const {
    if (auto r = findAttributeSlot(name)) {
      return *r;
    }
    TORCH_CHECK(
        false,
        python_str(),
        " does not have a field with the name '",
        name,
        "'");
  }

  bool hasAttribute(const std::string& name) const {
    return std::find_if(
               attributeNames_.cbegin(),
               attributeNames_.cend(),
               [&](const std::string& attr) { return attr == name; }) !=
        attributeNames_.cend();
  }

  size_t addAttribute(
      const std::string& name,
      TypePtr type,
      bool is_parameter = false);

  at::ArrayRef<std::string> attributeNames() const {
    return attributeNames_;
  }

  at::ArrayRef<TypePtr> containedTypes() const override {
    return attributeTypes_;
  }

  // generate a refined version of this class.
  // It has the same name but the slot Types are subtypes of
  // the original slots. It is only valid to refine a class type in a context
  // where it is know that there are not assignments to the objects slots
  // that would invalidate the refinement.
  // These variants are not registered in the global class table.
  ClassTypePtr refine(at::ArrayRef<TypePtr> refined_slots) const;

  bool is_module() const {
    return bool(parameterSlots_);
  }
  bool is_parameter(size_t slot) const {
    TORCH_INTERNAL_ASSERT(
        is_module(), "asking for parameterSlots of non-Module");
    return parameterSlots_->at(slot);
  }
  static const TypeKind Kind = TypeKind::ClassType;

 private:
  ClassType(
      c10::optional<QualifiedName> name,
      std::weak_ptr<CompilationUnit> cu,
      bool is_module);

  // Mapping of attribute names -> their type.
  // NOTE: this does not contain methods, which are stored in the module
  // TODO: once modules support arbitrary ivalue attributes, we don't need this
  // anymore.
  // TODO: This is better represented as an OrderedDict, but alas it is not yet
  // available from c10
  std::vector<std::string> attributeNames_;
  std::vector<TypePtr> attributeTypes_;
  // Holds method attributes
  std::weak_ptr<CompilationUnit> compilation_unit_;

  // if present, this class inherits from torch.nn.Module
  // and these are the indices of the attributes which are parameters
  std::shared_ptr<std::vector<bool>> parameterSlots_;

  // List of methods associated with this class.
  std::vector<Function*> methods_;
};

} // namespace c10

#include "jit_type_inl.h"<|MERGE_RESOLUTION|>--- conflicted
+++ resolved
@@ -1,25 +1,19 @@
 #pragma once
 
-<<<<<<< HEAD
-=======
 #include <ATen/core/TensorBody.h>
->>>>>>> a95195bc
 #include <ATen/core/functional.h>
 #include <ATen/core/interned_strings.h>
+#include <ATen/core/ivalue.h>
 #include <ATen/core/qualified_name.h>
 #include <c10/util/TypeList.h>
+
 #include <c10/util/Optional.h>
-#include <c10/core/ScalarType.h>
-#include <c10/core/Device.h>
 
 #include <iostream>
 #include <memory>
 #include <type_traits>
 
 struct ClassType;
-namespace at {
-class Tensor;
-}
 namespace torch {
 namespace jit {
 struct Function;
@@ -30,10 +24,6 @@
 } // namespace torch
 
 namespace c10 {
-class IValue;
-class Scalar;
-template<class T> class List;
-template<class K, class V> class Dict;
 
 struct FunctionSchema;
 using OptNameList = c10::optional<std::vector<std::string>>;
@@ -430,7 +420,13 @@
  protected:
   DimensionedTensorType(
       const at::Tensor& tensor,
-      TypeKind kind = TypeKind::DimensionedTensorType);
+      TypeKind kind = TypeKind::DimensionedTensorType)
+      : DimensionedTensorType(
+            tensor.scalar_type(),
+            tensor.device(),
+            tensor.dim(),
+            tensor.is_variable() && tensor.requires_grad(),
+            kind) {}
   DimensionedTensorType(
       at::ScalarType scalar_type,
       at::Device device,
@@ -631,7 +627,13 @@
   static const TypeKind Kind = TypeKind::ProfiledTensorType;
 
  private:
-  ProfiledTensorType(const at::Tensor& tensor);
+  ProfiledTensorType(const at::Tensor& tensor)
+      : TensorType(),
+        scalar_type_(tensor.scalar_type()),
+        device_(tensor.device()),
+        sizes_(tensor.sizes().vec()),
+        strides_(tensor.strides().vec()),
+        requires_grad_(tensor.requires_grad()) {}
   ProfiledTensorType(
       c10::optional<at::ScalarType> scalar_type,
       c10::optional<Device> device,
@@ -747,7 +749,10 @@
   static TypePtr fromBoolType();
 
  private:
-  CompleteTensorType(const at::Tensor& tensor);
+  CompleteTensorType(const at::Tensor& tensor)
+      : DimensionedTensorType(tensor, TypeKind::CompleteTensorType),
+        sizes_(tensor.sizes().vec()),
+        strides_(tensor.strides().vec()) {}
   CompleteTensorType(
       at::ScalarType scalar_type,
       at::Device device,
@@ -1378,7 +1383,13 @@
 namespace detail {
 template <typename T>
 struct getTypePtr_ final {
-  static TypePtr call();
+  static TypePtr call() {
+    if (!isCustomClassRegistered<T>()) {
+      throw c10::Error("Type could not be converted to any of the known types.", "");
+    }
+    auto res = getCustomClassType<T>();
+    return std::dynamic_pointer_cast<Type>(res.type_);
+  }
 };
 
 template <>
@@ -1651,6 +1662,4 @@
   std::vector<Function*> methods_;
 };
 
-} // namespace c10
-
-#include "jit_type_inl.h"+} // namespace c10