--- conflicted
+++ resolved
@@ -350,23 +350,18 @@
     if (it == type_env.end()) {
       type_env[vt->name()] = actual;
       return MatchTypeReturn::Success();
-<<<<<<< HEAD
-    } else if(auto unified = unifyTypes(it->second, actual)) {
-      // TEMP: preserve old broken behavior to dodge broken test code
+    } else if (auto unified = unifyTypes(it->second, actual)) {
+      // TODO: remove once tests that rely on old behavior have been fixed
       if (it->second->isSubtypeOf(StringType::get())) {
         if (auto opt_actual = actual->cast<OptionalType>()) {
           if (opt_actual->getElementType()->isSubtypeOf(StringType::get())) {
-            type_env[vt->name()] = actual;
+            type_env[vt->name()] = *unified;
           }
         }
       }
       // note: unifyTypes allows subtyping in either direction, so actual
       // may be a supertype of the current binding. we're not responsible
       // for reporting the error, only for keeping type_env stable
-=======
-    } else if (auto unified = unifyTypes(it->second, actual)) {
-      type_env[vt->name()] = *unified;
->>>>>>> 8f50ea0f
       return MatchTypeReturn::Success();
     }
     std::stringstream ss;
