--- conflicted
+++ resolved
@@ -412,13 +412,8 @@
                 declaration['cuda_bool'] = func.get('cuda_bool', False)
                 declaration['deprecated'] = func.get('deprecated', False)
                 declaration['device_guard'] = func.get('device_guard', True)
-<<<<<<< HEAD
-                declaration['named_guard'] = func.get('named_guard', True)
+                declaration['supports_named_tensor'] = func.get('supports_named_tensor', False)
                 declaration['use_c10_dispatcher'] = func.get('use_c10_dispatcher', 'no')
-=======
-                declaration['supports_named_tensor'] = func.get('supports_named_tensor', False)
-                declaration['use_c10_dispatcher'] = func.get('use_c10_dispatcher', False)
->>>>>>> 1a755e0a
                 declaration['arguments'] = func.get('arguments', arguments)
                 declaration['type_method_definition_dispatch'] = func.get('dispatch', declaration['name'])
                 declaration['python_module'] = func.get('python_module', '')
