#include <ATen/ATen.h>
#include <ATen/SmallVector.h>
#include <ATen/core/op_registration/op_registration.h>
#include <ATen/cpp_custom_type_hack.h>
#include <ATen/native/quantized/cpu/fbgemm_utils.h>
#include <ATen/native/quantized/cpu/qnnpack_utils.h>
#include <cmath>

namespace at {
namespace native {
namespace {

SmallVector<int64_t, 4> convOutputShape(
    int N, // mini-batch
    int K, // output channels
    int H, // input height
    int W, // input width
    const std::vector<int64_t>& kernel,
    const torch::List<int64_t>& stride,
    const torch::List<int64_t>& padding,
    const torch::List<int64_t>& dilation) {
  SmallVector<int64_t, 4> out_shape;
  out_shape.push_back(N);

  int H_out = std::floor(
      (H + 2 * padding[0] - dilation[0] * (kernel[0] - 1) - 1) / stride[0] + 1);
  int W_out = std::floor(
      (W + 2 * padding[1] - dilation[1] * (kernel[1] - 1) - 1) / stride[1] + 1);
  out_shape.push_back(H_out);
  out_shape.push_back(W_out);
  // TODO: reorder it to NCHW order once the memory format regression is fixed
  out_shape.push_back(K);

  return out_shape;
}

/*
 * FBGEMM uses vpmaddubsw instruction to multiply activations (uint8_t) and
 * weights (int8_t).
 *
 * https://software.intel.com/sites/landingpage/IntrinsicsGuide/#text=_mm256_maddubs_epi16&expand=3284,3530
 *
 * vpmaddubsw operates on a vector of activations and a vector of
 * weights. If these vectors are
 *
 *    A (uint8_t) = a0, a1, a2, a3 ...
 *
 * and
 *
 *    B (int8_t)  = b0, b1, b2, b3 ...
 *
 * the result of this instruction is an int16_t vector with values
 *
 *    C (int16_t) = a0*b0 + a1*b1, a2*b2 + a3*b3 ...
 *
 * For large values of A and/or B the result (a0*b0 + a1*b1) might not fit into
 * an int16_t number. So the instruction saturates them to max (or min) possible
 * value of an int16_t number. Such behavior is expected for the
 * implementation below.
 *
 * For example, a0 = 255, a1 = 255, b0 = 127 and b1 = 127 the actual result
 * 64770 overflows for an int16_t number (-32768, 32767) so the returned result
 * is 32767.
 *
 */
template <bool ReluFused>
class QConv2dInt8 final : public c10::OperatorKernel {
 public:
  void conv_checks(
      int64_t act_dims,
      int64_t stride_dims,
      int64_t padding_dims,
      int64_t dilation_dims) {
    TORCH_CHECK(
        act_dims == 4,
        "quantized::conv2d(): Expected activation tensor to have 4 dimensions.");
    TORCH_CHECK(
        stride_dims == 2, "quantized::conv2d(): Supports 2D convolution only");
    TORCH_CHECK(
        padding_dims == 2, "quantized::conv2d(): Supports 2D convolution only");
    TORCH_CHECK(
        dilation_dims == 2,
        "quantized::conv2d(): Supports 2D convolution only");
  }
#ifdef USE_FBGEMM
  at::Tensor fbgemm_conv(
      Tensor act,
      Tensor packed_weight,
      torch::List<int64_t> stride,
      torch::List<int64_t> padding,
      torch::List<int64_t> dilation,
      int64_t groups,
      double output_scale,
      int64_t output_zero_point) {
    // Quantized kernels are all written with NHWC (channels last) layout in
    // mind. Ideally, we'd be compatible with conv2d behavior and preserve the
    // inputs layout as is (doing necessary upconversions).
    //
    // However, to be more robust, for now we just force output layout to always
    // be NHWC (channels last), thus opportunistically improving perf.
    //
    // This might change when full memory format support lands
    // See https://github.com/pytorch/pytorch/issues/23403
    TORCH_CHECK(
        fbgemm::fbgemmSupportedCPU(), "Your CPU does not support FBGEMM.");
<<<<<<< HEAD
    TORCH_CHECK(
        act.ndimension() == 4,
        "Activations are supposed to have 4 dimensions.");
    TORCH_CHECK(stride.size() == 2, "2D convolution only");
    TORCH_CHECK(padding.size() == 2, "2D convolution only");
    TORCH_CHECK(dilation.size() == 2, "2D convolution only");
=======
    conv_checks(
        act.ndimension(), stride.size(), padding.size(), dilation.size());

    // inputs are in NHWC format
>>>>>>> 3700e4f1
    int N = act.size(0);
    int C = act.size(1);
    int H = act.size(2);
    int W = act.size(3);

    // FBGEMM requires NHWC
    // TODO: change it to contiguous(MemoryFormat::ChannelsLast) once a perf
    // regression of it is fixed. Today it's equivalent because `act` sizes
    // are not used below
    Tensor act_contig = act.permute({0, 2, 3, 1}).contiguous();
    const uint8_t* act_ptr =
        reinterpret_cast<uint8_t*>(act_contig.data_ptr<c10::quint8>());

    PackedConvWeight& pack_ptr =
        cpp_custom_type_hack::cast<PackedConvWeight>(packed_weight);
    auto packB = pack_ptr.w.get();
    auto& col_offsets = pack_ptr.col_offsets;
    auto& kernel = pack_ptr.kernel;

    int K = packB->outputChannels();

    int pad_l = padding[0];
    int pad_t = padding[1];
    int stride_h = stride[0];
    int stride_w = stride[1];
    int kernel_h = kernel[0];
    int kernel_w = kernel[1];
    // clang-format off
    TORCH_CHECK(C == (packB->inputChannels()),
        "[QConv2D] Given groups=", groups, ", weight of size ",
        K, ", ",  kernel_h, ", ", kernel_w, ", ", packB->inputChannels(),
        ", expected input (NCHW) ", N, ", ", C, ", ", H, ", ", W,
        " to have ", (packB->inputChannels() * groups),
        " channels, but got ", C, " channels instead");
    // clang-format on
    fbgemm::conv_param_t<> conv_p(
        N, // Batch size
        C, // Number of input channels
        K, // Number of output channels
        {H, W},
        groups,
        {kernel_h, kernel_w},
        {stride_h, stride_w},
        {pad_l, pad_t, pad_l, pad_t},
        {static_cast<int>(dilation[0]), static_cast<int>(dilation[1])});

    fbgemm::DoNothing<> NoOpObj{};

    float act_scale = act.q_scale();
    int32_t act_zero_point = act.q_zero_point();

    const float* bias_ptr = nullptr;
    at::Tensor bias;
    if (pack_ptr.bias.has_value()) {
      bias = pack_ptr.bias.value();
      TORCH_CHECK(
          bias.dtype() == at::kFloat,
          "[QConv2D] The 'bias' tensor must have 'torch.float' dtype");
      bias = bias.contiguous();
      TORCH_CHECK(bias.dim() == 1, "bias should be a vector (1D Tensor)");
      TORCH_CHECK(
          bias.size(0) == K,
          "bias should have K elements: " + std::to_string(K));
      bias_ptr = bias.data_ptr<float>();
    }

    std::vector<float> output_multiplier_float(1, 0.0);
    std::vector<float> act_times_w_scale(1, 1.0);
    TORCH_CHECK(
        pack_ptr.w_scale.size() == pack_ptr.w_zp.size(),
        "Weight scales and zero points vectors should have the same size.");

    if (pack_ptr.q_scheme == kPerTensorAffine) {
      act_times_w_scale[0] = (act_scale * pack_ptr.w_scale[0]);
      output_multiplier_float[0] =
          act_times_w_scale[0] / static_cast<float>(output_scale);
    } else if (pack_ptr.q_scheme == kPerChannelAffine) {
      output_multiplier_float.resize(K, 0.0);
      act_times_w_scale.resize(K, 1.0);
      for (int i = 0; i < K; ++i) {
        act_times_w_scale[i] = (act_scale * pack_ptr.w_scale[i]);
        output_multiplier_float[i] =
            act_times_w_scale[i] / static_cast<float>(output_scale);
      }
    } else {
      TORCH_CHECK(false, "[QConv2D] Unknown quantization scheme");
    }

    // TODO: change convOutputShape to return NCHW sizes once perf is fixed
    auto outShape =
        convOutputShape(N, K, H, W, kernel, stride, padding, dilation);
    TORCH_CHECK(
        std::all_of(
            outShape.begin(), outShape.end(), [](int64_t i) { return i > 0; }),
        "[QConv2D] each dimension of output tensor should be greater than 0")

    // Force output format to be NHWC
    // TODO: consider preserving input format
    // TODO: add MemoryFormat::ChannelsLast here once perf is fixed
    Tensor output = _empty_affine_quantized(
        outShape, device(kCPU).dtype(kQUInt8), output_scale, output_zero_point);
    auto buffer = at::zeros_like(output, output.options().dtype(at::kInt));

    if (pack_ptr.q_scheme == kPerTensorAffine) {
      fbgemm::ReQuantizeOutput<
          ReluFused,
          fbgemm::QuantizationGranularity::TENSOR,
          float>
          outputProcObj(
              NoOpObj,
              output_multiplier_float.data(),
              output_zero_point,
              act_zero_point,
              pack_ptr.w_zp.data(),
              nullptr, /* row offset buffer */
              col_offsets.data(),
              bias_ptr,
              K,
              groups,
              act_times_w_scale.data());
      fbgemm::fbgemmConv(
          conv_p,
          act_ptr,
          *packB,
          reinterpret_cast<uint8_t*>(output.data_ptr<c10::quint8>()),
          buffer.data_ptr<int32_t>(),
          outputProcObj,
          0 /* thread_id*/,
          1 /* num_threads */);

    } else if (pack_ptr.q_scheme == kPerChannelAffine) {
      fbgemm::ReQuantizeOutput<
          ReluFused,
          fbgemm::QuantizationGranularity::OUT_CHANNEL,
          float>
          outputProcObj(
              NoOpObj,
              output_multiplier_float.data(),
              output_zero_point,
              act_zero_point,
              pack_ptr.w_zp.data(),
              nullptr, /* row offset buffer */
              col_offsets.data(),
              bias_ptr,
              K,
              groups,
              act_times_w_scale.data());

      fbgemm::fbgemmConv(
          conv_p,
          act_ptr,
          *packB,
          reinterpret_cast<uint8_t*>(output.data_ptr<c10::quint8>()),
          buffer.data_ptr<int32_t>(),
          outputProcObj,
          0 /* thread_id*/,
          1 /* num_threads */);
    }

    //TODO: remove permute once MemoryLayout is added above
    return output.permute({0, 3, 1, 2});
  }
#endif
#ifdef USE_PYTORCH_QNNPACK
  at::Tensor qnnpack_conv(
      Tensor act,
      Tensor packed_weight,
      torch::List<int64_t> stride,
      torch::List<int64_t> padding,
      torch::List<int64_t> dilation,
      int64_t groups,
      double output_scale,
      int64_t output_zero_point) {
    conv_checks(
        act.ndimension(), stride.size(), padding.size(), dilation.size());

    PackedConvWeightsQnnp& pack_ptr =
        cpp_custom_type_hack::cast<PackedConvWeightsQnnp>(packed_weight);
    auto packB = pack_ptr.w.get();
    auto& kernel = pack_ptr.kernel;
    auto kernel_zp = pack_ptr.w_zp;
    auto kernel_scale = pack_ptr.w_scale;

    const uint32_t kernel_h = kernel[0];
    const uint32_t kernel_w = kernel[1];
    const auto out_ch = packB->getOutputChannels();
    // inputs are in NHWC format
    Tensor input_contig = act.contiguous();
    int N = input_contig.size(0);
    int H = input_contig.size(1);
    int W = input_contig.size(2);
    int in_ch = input_contig.size(3);
    int K = out_ch; // output channels

    uint32_t stride_h = stride[0];
    uint32_t stride_w = stride[1];
    uint32_t pad_t = padding[0];
    uint32_t pad_l = padding[1];
    uint32_t dilation_h = dilation[0];
    uint32_t dilation_w = dilation[1];

    auto output_min = ReluFused
        ? activationLimits(output_scale, output_zero_point, Activation::RELU)
              .first
        : std::numeric_limits<uint8_t>::min();
    auto output_max = ReluFused
        ? activationLimits(output_scale, output_zero_point, Activation::RELU)
              .second
        : std::numeric_limits<uint8_t>::max();
    qnnpack::conv_param_t conv_p(
        {kernel_w, kernel_h},
        {stride_w, stride_h},
        {dilation_w, dilation_h},
        {pad_t, pad_l, pad_t, pad_l},
        groups,
        in_ch,
        out_ch,
        kernel_zp,
        kernel_scale,
        output_min,
        output_max);

    auto outShape =
        convOutputShape(N, H, W, K, kernel, stride, padding, dilation);
    TORCH_CHECK(
        std::all_of(
            outShape.begin(), outShape.end(), [](int64_t i) { return i > 0; }),
        "quantized::conv2d (qnnpack): each dimension of output tensor should be greater "
        "than 0")
    TORCH_CHECK(
        (outShape[3] == out_ch),
        "quantized::conv2d (qnnpack): Number of filters must be equal to number of "
        "output channels")

    // Allocate output Tensor and a buffer for QNNPACK to use
    Tensor output = at::_empty_affine_quantized(
        outShape,
        at::device(kCPU).dtype(kQUInt8),
        output_scale,
        output_zero_point);

    const pytorch_qnnp_status runStatus = qnnpack::qnnpackConv(
        conv_p,
        packB->getPackedWeights(),
        N,
        H,
        W,
        input_contig.q_scale(),
        input_contig.q_zero_point(),
        (uint8_t*)input_contig.data_ptr<c10::quint8>(),
        output.q_scale(),
        output.q_zero_point(),
        (uint8_t*)output.data_ptr<c10::quint8>(),
        nullptr);

    TORCH_INTERNAL_ASSERT(
        runStatus == pytorch_qnnp_status_success,
        "failed to run quantized::conv2d (qnnpack) operator");

    return output;
  }
#endif
  Tensor operator()(
      Tensor act,
      Tensor packed_weight,
      torch::List<int64_t> stride,
      torch::List<int64_t> padding,
      torch::List<int64_t> dilation,
      int64_t groups,
      double output_scale,
      int64_t output_zero_point) {
    auto& ctx = at::globalContext();
#ifdef USE_FBGEMM
    if (ctx.preferredQuantizedEngine() == at::QEngine::FBGEMM) {
      return fbgemm_conv(
          act,
          packed_weight,
          stride,
          padding,
          dilation,
          groups,
          output_scale,
          output_zero_point);
    }
#endif
#ifdef USE_PYTORCH_QNNPACK
    if (ctx.preferredQuantizedEngine() == at::QEngine::QNNPACK) {
      return qnnpack_conv(
          act,
          packed_weight,
          stride,
          padding,
          dilation,
          groups,
          output_scale,
          output_zero_point);
    }
#endif
    TORCH_INTERNAL_ASSERT(
        "Didn't find engine for operation quantized::conv ",
        toString(ctx.preferredQuantizedEngine()));
    return at::Tensor();
  }
};

static auto registry =
    c10::RegisterOperators()
        .op("quantized::conv2d",
            c10::RegisterOperators::options().kernel<QConv2dInt8<false>>(
                TensorTypeId::QuantizedCPUTensorId))
        .op("quantized::conv2d_relu",
            c10::RegisterOperators::options().kernel<QConv2dInt8<true>>(
                TensorTypeId::QuantizedCPUTensorId));

} // namespace
} // namespace native
} // namespace at<|MERGE_RESOLUTION|>--- conflicted
+++ resolved
@@ -103,19 +103,9 @@
     // See https://github.com/pytorch/pytorch/issues/23403
     TORCH_CHECK(
         fbgemm::fbgemmSupportedCPU(), "Your CPU does not support FBGEMM.");
-<<<<<<< HEAD
-    TORCH_CHECK(
-        act.ndimension() == 4,
-        "Activations are supposed to have 4 dimensions.");
-    TORCH_CHECK(stride.size() == 2, "2D convolution only");
-    TORCH_CHECK(padding.size() == 2, "2D convolution only");
-    TORCH_CHECK(dilation.size() == 2, "2D convolution only");
-=======
     conv_checks(
         act.ndimension(), stride.size(), padding.size(), dilation.size());
 
-    // inputs are in NHWC format
->>>>>>> 3700e4f1
     int N = act.size(0);
     int C = act.size(1);
     int H = act.size(2);
@@ -302,13 +292,16 @@
     const uint32_t kernel_h = kernel[0];
     const uint32_t kernel_w = kernel[1];
     const auto out_ch = packB->getOutputChannels();
-    // inputs are in NHWC format
-    Tensor input_contig = act.contiguous();
-    int N = input_contig.size(0);
-    int H = input_contig.size(1);
-    int W = input_contig.size(2);
-    int in_ch = input_contig.size(3);
+    // inputs are in semantic NCHW format
+    int N = act.size(0);
+    int in_ch = act.size(1);
+    int H = act.size(2);
+    int W = act.size(3);
     int K = out_ch; // output channels
+    // TODO: change it to contiguous(MemoryFormat::ChannelsLast) once a perf
+    // regression of it is fixed. Today it's equivalent because `act` sizes
+    // are not used below
+    Tensor input_contig = act.permute({0, 2, 3, 1}).contiguous();
 
     uint32_t stride_h = stride[0];
     uint32_t stride_w = stride[1];
@@ -338,8 +331,12 @@
         output_min,
         output_max);
 
+    // TODO: change convOutputShape to return NCHW sizes once perf is fixed
+    // Force output format to be NHWC
+    // TODO: consider preserving input format
+    // TODO: add MemoryFormat::ChannelsLast here once perf is fixed
     auto outShape =
-        convOutputShape(N, H, W, K, kernel, stride, padding, dilation);
+        convOutputShape(N, K, H, W, kernel, stride, padding, dilation);
     TORCH_CHECK(
         std::all_of(
             outShape.begin(), outShape.end(), [](int64_t i) { return i > 0; }),
@@ -375,7 +372,8 @@
         runStatus == pytorch_qnnp_status_success,
         "failed to run quantized::conv2d (qnnpack) operator");
 
-    return output;
+    //TODO: remove permute once MemoryLayout is added above
+    return output.permute({0, 3, 1, 2});
   }
 #endif
   Tensor operator()(
