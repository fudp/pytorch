--- conflicted
+++ resolved
@@ -174,12 +174,8 @@
     auto operands = compute_common_dtype_only_for_inputs ? at::ArrayRef<OperandInfo>(operands_).slice(noutputs()) : operands_;
     auto common_type = compute_common_type_(operands);
     auto common_device = std::get<0>(common_type);
-<<<<<<< HEAD
     common_dtype_ = std::get<1>(common_type);
-=======
-    common_dtype = std::get<1>(common_type);
     may_have_differing_types = !std::get<2>(common_type);
->>>>>>> 243ee7c5
     bool has_cpu_scalar = false;
     for (auto& op : operands_) {
       if (!op.is_type_defined()) {
@@ -214,19 +210,9 @@
     }
   }
 
-<<<<<<< HEAD
-      if (!std::get<2>(common_type)) {
-        if (!compute_common_dtype_only_for_inputs) {
-          validate_dtype(op, common_dtype_, ninputs());
-        }
-=======
   for (auto &op : operands_) {
     if (may_have_differing_types) {
-      validate_dtype(op, common_dtype, common_dtype_strategy_);
-      if (compute_common_dtype && (!compute_common_dtype_only_for_inputs || !op.is_output)) {
-        maybe_promote_common_dtype(op, common_dtype);
->>>>>>> 243ee7c5
-      }
+      validate_dtype(op, common_dtype_, common_dtype_strategy_);
     }
 
     if (op.tensor.defined() && op.device != op.tensor.device()) {
