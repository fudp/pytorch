#!/bin/bash

# Required environment variable: $BUILD_ENVIRONMENT
# (This is set by default in the Docker images we build, so you don't
# need to set it yourself.

# shellcheck disable=SC2034
COMPACT_JOB_NAME="${BUILD_ENVIRONMENT}"

source "$(dirname "${BASH_SOURCE[0]}")/common.sh"

# For distributed, four environmental configs:
# (1) build with only NCCL
# (2) build with NCCL and MPI
# (3) build with only MPI
# (4) build with neither
if [[ "$BUILD_ENVIRONMENT" == *-xenial-cuda9-* ]]; then
  # TODO: move this to Docker
  sudo apt-get -qq update
  sudo apt-get -qq install --allow-downgrades --allow-change-held-packages libnccl-dev=2.2.13-1+cuda9.0 libnccl2=2.2.13-1+cuda9.0
fi

if [[ "$BUILD_ENVIRONMENT" == *-xenial-cuda9*gcc7* ]] || [[ "$BUILD_ENVIRONMENT" == *-xenial-cuda9-* ]] || [[ "$BUILD_ENVIRONMENT" == *-trusty-py2.7.9* ]]; then
  # TODO: move this to Docker
  sudo apt-get -qq update
  if [[ "$BUILD_ENVIRONMENT" == *-trusty-py2.7.9* ]]; then
    sudo apt-get -qq install openmpi-bin libopenmpi-dev
  else
    sudo apt-get -qq install --allow-downgrades --allow-change-held-packages openmpi-bin libopenmpi-dev
  fi
  sudo apt-get -qq install --no-install-recommends openssh-client openssh-server
  sudo mkdir -p /var/run/sshd
fi

if [[ "$BUILD_ENVIRONMENT" == *-linux-xenial-py3-clang5-asan* ]]; then
  exec "$(dirname "${BASH_SOURCE[0]}")/build-asan.sh" "$@"
fi

echo "Python version:"
python --version

echo "GCC version:"
gcc --version

echo "CMake version:"
cmake --version

# TODO: Don't run this...
pip_install -r requirements.txt || true

# TODO: Don't install this here
if ! which conda; then
  # In ROCm CIs, we are doing cross compilation on build machines with
  # intel cpu and later run tests on machines with amd cpu.
  # Also leave out two builds to make sure non-mkldnn builds still work.
  if [[ "$BUILD_ENVIRONMENT" != *rocm* && "$BUILD_ENVIRONMENT" != *-trusty-py3.5-* && "$BUILD_ENVIRONMENT" != *-xenial-cuda9-cudnn7-py3-* ]]; then
    pip_install mkl mkl-devel
    export USE_MKLDNN=1
  else
    export USE_MKLDNN=0
  fi
fi

# Use special scripts for Android builds
if [[ "${BUILD_ENVIRONMENT}" == *-android* ]]; then
  export ANDROID_NDK=/opt/ndk
  build_args=()
  if [[ "${BUILD_ENVIRONMENT}" == *-arm-v7a* ]]; then
    build_args+=("-DANDROID_ABI=armeabi-v7a")
  elif [[ "${BUILD_ENVIRONMENT}" == *-arm-v8a* ]]; then
    build_args+=("-DANDROID_ABI=arm64-v8a")
  elif [[ "${BUILD_ENVIRONMENT}" == *-x86_32* ]]; then
    build_args+=("-DANDROID_ABI=x86")
  elif [[ "${BUILD_ENVIRONMENT}" == *-x86_64* ]]; then
    build_args+=("-DANDROID_ABI=x86_64")
  fi
  export BUILD_PYTORCH_MOBILE=1
  exec ./scripts/build_android.sh "${build_args[@]}" "$@"
fi

if [[ "$BUILD_ENVIRONMENT" == *rocm* ]]; then
  # When hcc runs out of memory, it silently exits without stopping
  # the build process, leaving undefined symbols in the shared lib
  # which will cause undefined symbol errors when later running
  # tests. Setting MAX_JOBS to smaller number to make CI less flaky.
  export MAX_JOBS=4

  # ROCm CI is using Caffe2 docker images, which needs these wrapper
  # scripts to correctly use sccache.
  if [ -n "${SCCACHE_BUCKET}" ]; then
    mkdir -p ./sccache

    SCCACHE="$(which sccache)"
    if [ -z "${SCCACHE}" ]; then
      echo "Unable to find sccache..."
      exit 1
    fi

    # Setup wrapper scripts
    for compiler in cc c++ gcc g++ clang clang++; do
      (
        echo "#!/bin/sh"
        echo "exec $SCCACHE $(which $compiler) \"\$@\""
      ) > "./sccache/$compiler"
      chmod +x "./sccache/$compiler"
    done

    export CACHE_WRAPPER_DIR="$PWD/sccache"

    # CMake must find these wrapper scripts
    export PATH="$CACHE_WRAPPER_DIR:$PATH"
  fi

  python tools/amd_build/build_amd.py
  # OPENCV is needed to enable ImageInput operator in caffe2 resnet5_trainer
  # LMDB is needed to read datasets from https://download.caffe2.ai/databases/resnet_trainer.zip
  USE_ROCM=1 USE_LMDB=1 USE_OPENCV=1 python setup.py install --user

  # runtime compilation of MIOpen kernels manages to crash sccache - hence undo the wrapping
  bash tools/amd_build/unwrap_clang.sh

  exit 0
fi

# sccache will fail for CUDA builds if all cores are used for compiling
# gcc 7 with sccache seems to have intermittent OOM issue if all cores are used
if [ -z "$MAX_JOBS" ]; then
  if ([[ "$BUILD_ENVIRONMENT" == *cuda* ]] || [[ "$BUILD_ENVIRONMENT" == *gcc7* ]]) && which sccache > /dev/null; then
    export MAX_JOBS=$(($(nproc) - 1))
  fi
fi

# Target only our CI GPU machine's CUDA arch to speed up the build
export TORCH_CUDA_ARCH_LIST="5.2"

if [[ "$BUILD_ENVIRONMENT" == *ppc64le* ]]; then
  export TORCH_CUDA_ARCH_LIST="6.0"
fi

if [[ "$BUILD_ENVIRONMENT" == *xenial-py3.6-gcc5.4* ]]; then
  export DEBUG=1
fi

# Patch required to build xla
if [[ "${BUILD_ENVIRONMENT}" == *xla* ]]; then
  git clone --recursive https://github.com/pytorch/xla.git
  ./xla/scripts/apply_patches.sh
fi

if [[ "${BUILD_ENVIRONMENT}" == *clang* ]]; then
  export CC=clang
  export CXX=clang++
fi


# check that setup.py would fail with bad arguments
echo "The next three invocations are expected to fail with invalid command error messages."
( ! get_exit_code python setup.py bad_argument )
( ! get_exit_code python setup.py clean] )
( ! get_exit_code python setup.py clean bad_argument )

if [[ "$BUILD_ENVIRONMENT" != *libtorch* ]]; then

<<<<<<< HEAD
  # ppc64le build fails when WERROR=1
  # set only when building other architectures
  # only use for "python setup.py install" line
  if [[ "$BUILD_ENVIRONMENT" != *ppc64le*  && "$BUILD_ENVIRONMENT" != *clang* ]]; then
    WERROR=1 python setup.py install
  else
    python setup.py install
  fi
=======
# TODO: I'm not sure why, but somehow we lose verbose commands
set -x

if which sccache > /dev/null; then
  echo 'PyTorch Build Statistics'
  sccache --show-stats
fi
>>>>>>> 162ef02d

  echo 'PyTorch Build Statistics'
  sccache --show-stats

  assert_git_not_dirty

  # Test documentation build
  if [[ "$BUILD_ENVIRONMENT" == *xenial-cuda9-cudnn7-py3* ]]; then
    pushd docs
    # TODO: Don't run this here
    pip_install -r requirements.txt || true
    LC_ALL=C make html
    popd
    assert_git_not_dirty
  fi
else
  # Test standalone c10 build
  if [[ "$BUILD_ENVIRONMENT" == *xenial-cuda9-cudnn7-py3* ]]; then
    mkdir -p c10/build
    pushd c10/build
    cmake ..
    make -j
    popd
    assert_git_not_dirty
  fi
fi

# Test no-Python build
if [[ "$BUILD_TEST_LIBTORCH" == "1" ]] || [[ "$BUILD_ENVIRONMENT" != *libtorch* ]]; then
  echo "Building libtorch"
  # NB: Install outside of source directory (at the same level as the root
  # pytorch folder) so that it doesn't get cleaned away prior to docker push.
  BUILD_LIBTORCH_PY=$PWD/tools/build_libtorch.py
  mkdir -p ../cpp-build/caffe2
  pushd ../cpp-build/caffe2
  WERROR=1 VERBOSE=1 DEBUG=1 python $BUILD_LIBTORCH_PY
  popd
fi

# Build custom operator tests.
CUSTOM_OP_BUILD="$PWD/../custom-op-build"
CUSTOM_OP_TEST="$PWD/test/custom_operator"
python --version
SITE_PACKAGES="$(python -c 'from distutils.sysconfig import get_python_lib; print(get_python_lib())')"
mkdir "$CUSTOM_OP_BUILD"
pushd "$CUSTOM_OP_BUILD"
cmake "$CUSTOM_OP_TEST" -DCMAKE_PREFIX_PATH="$SITE_PACKAGES/torch" -DPYTHON_EXECUTABLE="$(which python)"
make VERBOSE=1
popd
assert_git_not_dirty

# Test XLA build
if [[ "${BUILD_ENVIRONMENT}" == *xla* ]]; then
  # TODO: Move this to Dockerfile.

  pip_install lark-parser

  # Bazel doesn't work with sccache gcc. https://github.com/bazelbuild/bazel/issues/3642
  sudo add-apt-repository "deb http://apt.llvm.org/xenial/ llvm-toolchain-xenial-7 main"
  wget -O - https://apt.llvm.org/llvm-snapshot.gpg.key|sudo apt-key add -
  sudo apt-get -qq update

  # Install clang-7 clang++-7 for xla
  sudo apt-get -qq install clang-7 clang++-7

  # Bazel dependencies
  sudo apt-get -qq install pkg-config zip zlib1g-dev unzip
  # XLA build requires Bazel
  wget https://github.com/bazelbuild/bazel/releases/download/0.24.1/bazel-0.24.1-installer-linux-x86_64.sh
  chmod +x bazel-*.sh
  sudo ./bazel-*.sh
  BAZEL="$(which bazel)"
  if [ -z "${BAZEL}" ]; then
    echo "Unable to find bazel..."
    exit 1
  fi

  # Install bazels3cache for cloud cache
  sudo apt-get -qq install npm
  npm config set strict-ssl false
  curl -sL https://deb.nodesource.com/setup_6.x | sudo -E bash -
  sudo apt-get install -qq nodejs
  sudo npm install -g bazels3cache
  BAZELS3CACHE="$(which bazels3cache)"
  if [ -z "${BAZELS3CACHE}" ]; then
    echo "Unable to find bazels3cache..."
    exit 1
  fi

  bazels3cache --bucket=${XLA_CLANG_CACHE_S3_BUCKET_NAME} --maxEntrySizeBytes=0
  pushd xla
  export CC=clang-7 CXX=clang++-7
  # Use cloud cache to build when available.
  sed -i '/bazel build/ a --remote_http_cache=http://localhost:7777 \\' build_torch_xla_libs.sh

  python setup.py install
  popd
  assert_git_not_dirty
fi<|MERGE_RESOLUTION|>--- conflicted
+++ resolved
@@ -161,7 +161,6 @@
 
 if [[ "$BUILD_ENVIRONMENT" != *libtorch* ]]; then
 
-<<<<<<< HEAD
   # ppc64le build fails when WERROR=1
   # set only when building other architectures
   # only use for "python setup.py install" line
@@ -170,18 +169,14 @@
   else
     python setup.py install
   fi
-=======
-# TODO: I'm not sure why, but somehow we lose verbose commands
-set -x
-
-if which sccache > /dev/null; then
-  echo 'PyTorch Build Statistics'
-  sccache --show-stats
-fi
->>>>>>> 162ef02d
-
-  echo 'PyTorch Build Statistics'
-  sccache --show-stats
+
+  # TODO: I'm not sure why, but somehow we lose verbose commands
+  set -x
+
+  if which sccache > /dev/null; then
+    echo 'PyTorch Build Statistics'
+    sccache --show-stats
+  fi
 
   assert_git_not_dirty
 
@@ -207,7 +202,7 @@
 fi
 
 # Test no-Python build
-if [[ "$BUILD_TEST_LIBTORCH" == "1" ]] || [[ "$BUILD_ENVIRONMENT" != *libtorch* ]]; then
+if [[ "$BUILD_ENVIRONMENT" != *libtorch* ]]; then
   echo "Building libtorch"
   # NB: Install outside of source directory (at the same level as the root
   # pytorch folder) so that it doesn't get cleaned away prior to docker push.
