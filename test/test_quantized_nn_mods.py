import torch
import torch.nn.quantized as nnq
import torch.nn.quantized.dynamic as nnqd
import torch.nn._intrinsic.quantized as nnq_fused
import torch.nn.quantized.functional as qF
from torch.nn.quantized.modules import Conv2d
from torch.nn._intrinsic.quantized import ConvReLU2d
import torch.quantization
from common_utils import run_tests
from common_quantization import QuantizationTestCase, prepare_dynamic
from common_quantized import _calculate_dynamic_qparams
from hypothesis import given
from hypothesis import strategies as st
from hypothesis_utils import no_deadline
import unittest
import io

'''
Note that tests in this file are just API test, to make sure we wrapped the
quantized operator implementations correctly in the user facing APIs, these are
not correctness test for the underlying quantized operators. For correctness
test please see `caffe2/test/test_quantized.py`.
'''


class FunctionalAPITest(QuantizationTestCase):
    def test_relu_api(self):
        X = torch.arange(-5, 5, dtype=torch.float)
        scale = 2.0
        zero_point = 1
        qX = torch.quantize_per_tensor(X, scale=scale, zero_point=zero_point, dtype=torch.quint8)
        qY = torch.relu(qX)
        qY_hat = qF.relu(qX)
        self.assertEqual(qY, qY_hat)

    @no_deadline
    @unittest.skipIf(
        not torch.fbgemm_is_cpu_supported(),
        " Quantized operations require FBGEMM. FBGEMM is only optimized for CPUs"
        " with instruction set support avx2 or newer.",
    )
    @given(
        use_bias=st.booleans(),
    )
    def test_conv_api(self, use_bias):
        """Tests the correctness of the conv module.

        The correctness is defined against the functional implementation.
        """

        N, iC, H, W = 10, 10, 10, 3
        oC, g, kH, kW = 16, 1, 3, 3
        scale, zero_point = 1.0 / 255, 128
        stride = (1, 1)
        i_padding = (0, 0)
        dilation = (1, 1)

        X = torch.randn(N, iC, H, W, dtype=torch.float32)
<<<<<<< HEAD
        qX = torch.quantize_linear(X, scale=scale, zero_point=128, dtype=torch.quint8)
=======
        qX = torch.quantize_per_tensor(X, scale=scale, zero_point=128, dtype=torch.quint8)
>>>>>>> 4fada962

        w = torch.randn(oC, iC // g, kH, kW, dtype=torch.float32)

        qw = torch.quantize_per_tensor(w, scale=scale, zero_point=0, dtype=torch.qint8)

        b = torch.randn(oC, dtype=torch.float32) if use_bias else None
        q_filters_ref = torch.ops.quantized.conv_prepack(qw,
                                                         b,
                                                         stride,
                                                         i_padding,
                                                         dilation,
                                                         g)


        ref_result = torch.ops.quantized.conv2d(qX, q_filters_ref,
                                                stride,
                                                i_padding, dilation,
                                                g, scale, zero_point)

        q_result = torch.nn.quantized.functional.conv2d(qX,
                                                        qw,
                                                        bias=b, scale=scale,
                                                        zero_point=zero_point,
                                                        stride=stride, padding=i_padding,
                                                        dilation=dilation, groups=g,
                                                        dtype=torch.quint8)

        self.assertEqual(ref_result, q_result)


class DynamicModuleAPITest(QuantizationTestCase):
    @no_deadline
    @unittest.skipIf(
        not torch.fbgemm_is_cpu_supported(),
        " Quantized operations require FBGEMM. FBGEMM is only optimized for CPUs"
        " with instruction set support avx2 or newer.",
    )
    @given(
        batch_size=st.integers(1, 5),
        in_features=st.integers(16, 32),
        out_features=st.integers(4, 8),
        use_bias=st.booleans(),
        use_default_observer=st.booleans(),
    )
    def test_linear_api(self, batch_size, in_features, out_features, use_bias, use_default_observer):
        """test API functionality for nn.quantized.dynamic.Linear"""
        W = torch.rand(out_features, in_features).float()
        W_scale, W_zp = _calculate_dynamic_qparams(W, torch.qint8)
        W_q = torch.quantize_per_tensor(W, W_scale, W_zp, torch.qint8)
        X = torch.rand(batch_size, in_features).float()
        B = torch.rand(out_features).float() if use_bias else None
        qlinear = nnqd.Linear(in_features, out_features)
        # Run module with default-initialized parameters.
        # This tests that the constructor is correct.
        qlinear.set_weight_bias(W_q, B)
        qlinear(X)

        # Simple round-trip test to ensure weight()/set_weight() API
        self.assertEqual(qlinear.weight(), W_q)
        W_pack = qlinear._packed_params
        Z_dq = qlinear(X)

        # Check if the module implementation matches calling the
        # ops directly
        Z_ref = torch.ops.quantized.linear_dynamic(X, W_pack)
        self.assertEqual(Z_ref, Z_dq)

        # Test serialization of dynamic quantized Linear Module using state_dict
        model_dict = qlinear.state_dict()
        self.assertEqual(model_dict['weight'], W_q)
        if use_bias:
            self.assertEqual(model_dict['bias'], B)
        b = io.BytesIO()
        torch.save(model_dict, b)
        b.seek(0)
        loaded_dict = torch.load(b)
        for key in model_dict:
            self.assertEqual(model_dict[key], loaded_dict[key])
        loaded_qlinear = nnqd.Linear(in_features, out_features)
        loaded_qlinear.load_state_dict(loaded_dict)

        linear_unpack = torch.ops.quantized.linear_unpack
        self.assertEqual(linear_unpack(qlinear._packed_params),
                         linear_unpack(loaded_qlinear._packed_params))
        if use_bias:
            self.assertEqual(qlinear.bias(), loaded_qlinear.bias())
        self.assertTrue(dir(qlinear) == dir(loaded_qlinear))
        self.assertTrue(hasattr(qlinear, '_packed_params'))
        self.assertTrue(hasattr(loaded_qlinear, '_packed_params'))
        self.assertTrue(hasattr(qlinear, '_weight_bias'))
        self.assertTrue(hasattr(loaded_qlinear, '_weight_bias'))

        self.assertEqual(qlinear._weight_bias(), loaded_qlinear._weight_bias())
        self.assertEqual(qlinear._weight_bias(), torch.ops.quantized.linear_unpack(qlinear._packed_params))
        Z_dq2 = qlinear(X)
        self.assertEqual(Z_dq, Z_dq2)

        # test serialization of module directly
        b = io.BytesIO()
        torch.save(qlinear, b)
        b.seek(0)
        loaded = torch.load(b)
        # This check is disabled pending an issue in PyTorch serialization:
        # https://github.com/pytorch/pytorch/issues/24045
        # self.assertEqual(qlinear.weight(), loaded.weight())
        self.assertEqual(qlinear.zero_point, loaded.zero_point)

        # Test JIT
        self.checkScriptable(qlinear, list(zip([X], [Z_ref])), check_save_load=True)

        # Test from_float
        float_linear = torch.nn.Linear(in_features, out_features).float()
        if use_default_observer:
            float_linear.qconfig = torch.quantization.default_dynamic_qconfig
        prepare_dynamic(float_linear)
        float_linear(X.float())
        quantized_float_linear = nnqd.Linear.from_float(float_linear)

        # Smoke test to make sure the module actually runs
        quantized_float_linear(X)

        # Smoke test extra_repr
        str(quantized_float_linear)


class ModuleAPITest(QuantizationTestCase):
    def test_relu(self):
        relu_module = nnq.ReLU()
        relu6_module = nnq.ReLU6()

        x = torch.arange(-10, 10, dtype=torch.float)
        y_ref = torch.relu(x)
        y6_ref = torch.nn.modules.ReLU6()(x)

        qx = torch.quantize_per_tensor(x, 1.0, 0, dtype=torch.qint32)
        qy = relu_module(qx)
        qy6 = relu6_module(qx)

        self.assertEqual(y_ref, qy.dequantize(),
                         message="ReLU module API failed")
        self.assertEqual(y6_ref, qy6.dequantize(),
                         message="ReLU6 module API failed")


    @no_deadline
    @unittest.skipIf(
        not torch.fbgemm_is_cpu_supported(),
        " Quantized operations require FBGEMM. FBGEMM is only optimized for CPUs"
        " with instruction set support avx2 or newer.",
    )
    @given(
        batch_size=st.integers(1, 5),
        in_features=st.integers(16, 32),
        out_features=st.integers(4, 8),
        use_bias=st.booleans(),
        use_fused=st.booleans(),
    )
    def test_linear_api(self, batch_size, in_features, out_features, use_bias, use_fused):
        """test API functionality for nn.quantized.linear and nn._intrinsic.quantized.linear_relu"""
        W = torch.rand(out_features, in_features).float()
        W_q = torch.quantize_per_tensor(W, 0.1, 4, torch.qint8)
        X = torch.rand(batch_size, in_features).float()
        X_q = torch.quantize_per_tensor(X, 0.2, 10, torch.quint8)
        B = torch.rand(out_features).float() if use_bias else None
        scale = 0.5
        zero_point = 3
        if use_fused:
            qlinear = nnq_fused.LinearReLU(in_features, out_features)
        else:
            qlinear = nnq.Linear(in_features, out_features)

        # Run module with default-initialized parameters.
        # This tests that the constructor is correct.
        qlinear(X_q)

        qlinear.set_weight_bias(W_q, B)
        # Simple round-trip test to ensure weight()/set_weight() API
        self.assertEqual(qlinear.weight(), W_q)
        W_pack = qlinear._packed_params

        qlinear.scale = float(scale)
        qlinear.zero_point = int(zero_point)
        Z_q = qlinear(X_q)
        # Check if the module implementation matches calling the
        # ops directly
        if use_fused:
            Z_ref = torch.ops.quantized.linear_relu(X_q, W_pack, scale, zero_point)
        else:
            Z_ref = torch.ops.quantized.linear(X_q, W_pack, scale, zero_point)
        self.assertEqual(Z_ref, Z_q)

        # Test serialization of quantized Linear Module using state_dict

        model_dict = qlinear.state_dict()
        self.assertEqual(model_dict['weight'], W_q)
        if use_bias:
            self.assertEqual(model_dict['bias'], B)
        b = io.BytesIO()
        torch.save(model_dict, b)
        b.seek(0)
        loaded_dict = torch.load(b)
        for key in model_dict:
            self.assertEqual(model_dict[key], loaded_dict[key])
        if use_fused:
            loaded_qlinear = nnq_fused.LinearReLU(in_features, out_features)
        else:
            loaded_qlinear = nnq.Linear(in_features, out_features)
        loaded_qlinear.load_state_dict(loaded_dict)

        linear_unpack = torch.ops.quantized.linear_unpack
        self.assertEqual(linear_unpack(qlinear._packed_params),
                         linear_unpack(loaded_qlinear._packed_params))
        if use_bias:
            self.assertEqual(qlinear.bias(), loaded_qlinear.bias())
        self.assertEqual(qlinear.scale, loaded_qlinear.scale)
        self.assertEqual(qlinear.zero_point, loaded_qlinear.zero_point)
        self.assertTrue(dir(qlinear) == dir(loaded_qlinear))
        self.assertTrue(hasattr(qlinear, '_packed_params'))
        self.assertTrue(hasattr(loaded_qlinear, '_packed_params'))
        self.assertTrue(hasattr(qlinear, '_weight_bias'))
        self.assertTrue(hasattr(loaded_qlinear, '_weight_bias'))
        self.assertEqual(qlinear._weight_bias(), loaded_qlinear._weight_bias())
        self.assertEqual(qlinear._weight_bias(), torch.ops.quantized.linear_unpack(qlinear._packed_params))
        Z_q2 = loaded_qlinear(X_q)
        self.assertEqual(Z_q, Z_q2)

        # test serialization of module directly
        b = io.BytesIO()
        torch.save(qlinear, b)
        b.seek(0)
        loaded = torch.load(b)
        # This check is disabled pending an issue in PyTorch serialization:
        # https://github.com/pytorch/pytorch/issues/24045
        # self.assertEqual(qlinear.weight(), loaded.weight())
        self.assertEqual(qlinear.scale, loaded.scale)
        self.assertEqual(qlinear.zero_point, loaded.zero_point)

        # Test JIT
        self.checkScriptable(qlinear, list(zip([X_q], [Z_ref])), check_save_load=True)

        # Test from_float.
        float_linear = torch.nn.Linear(in_features, out_features).float()
        float_linear.qconfig = torch.quantization.default_qconfig
        torch.quantization.prepare(float_linear)
        float_linear(X.float())
        # Sequential allows swapping using "convert".
        quantized_float_linear = torch.nn.Sequential(float_linear)
        torch.quantization.convert(quantized_float_linear)

        # Smoke test to make sure the module actually runs
        quantized_float_linear(X_q)

        # Smoke test extra_repr
        str(quantized_float_linear)

    def test_quant_dequant_api(self):
        r = torch.tensor([[1., -1.], [1., -1.]], dtype=torch.float)
        scale, zero_point, dtype = 1.0, 2, torch.qint8
        # testing Quantize API
        qr = torch.quantize_per_tensor(r, scale, zero_point, dtype)
        quant_m = nnq.Quantize(scale, zero_point, dtype)
        qr2 = quant_m(r)
        self.assertEqual(qr, qr2)
        # testing Dequantize API
        rqr = qr.dequantize()
        dequant_m = nnq.DeQuantize()
        rqr2 = dequant_m(qr2)
        self.assertEqual(rqr, rqr2)

    @no_deadline
    @unittest.skipIf(
        not torch.fbgemm_is_cpu_supported(),
        " Quantized operations require FBGEMM. FBGEMM is only optimized for CPUs"
        " with instruction set support avx2 or newer.",
    )
    @given(
        use_bias=st.booleans(),
        use_fused=st.booleans(),
    )
    def test_conv_api(self, use_bias, use_fused):
        """Tests the correctness of the conv module.

        The correctness is defined against the functional implementation.
        """

        N, iC, H, W = 10, 10, 10, 3
        oC, g, kH, kW = 16, 1, 3, 3
        scale, zero_point = 1.0 / 255, 128

        X = torch.randn(N, iC, H, W, dtype=torch.float32)
<<<<<<< HEAD
        qX = torch.quantize_linear(X, scale=scale, zero_point=128, dtype=torch.quint8)
=======
        qX = torch.quantize_per_tensor(X, scale=scale, zero_point=128, dtype=torch.quint8)
>>>>>>> 4fada962

        w = torch.randn(oC, iC // g, kH, kW, dtype=torch.float32)

        qw = torch.quantize_per_tensor(w, scale=scale, zero_point=0, dtype=torch.qint8)

        b = torch.randn(oC, dtype=torch.float32) if use_bias else None

        if use_fused:
            conv_under_test = ConvReLU2d(in_channels=iC,
                                         out_channels=oC,
                                         kernel_size=(kH, kW),
                                         stride=1,
                                         padding=0,
                                         dilation=1,
                                         groups=g,
                                         bias=use_bias,
                                         padding_mode='zeros')
        else:
            conv_under_test = Conv2d(in_channels=iC,
                                     out_channels=oC,
                                     kernel_size=(kH, kW),
                                     stride=1,
                                     padding=0,
                                     dilation=1,
                                     groups=g,
                                     bias=use_bias,
                                     padding_mode='zeros')
        # Run module with default-initialized parameters.
        # This tests that the constructor is correct.
        conv_under_test.set_weight_bias(qw, b)
        conv_under_test(qX)

        conv_under_test.scale = scale
        conv_under_test.zero_point = zero_point

        # Test members
        self.assertTrue(hasattr(conv_under_test, '_packed_params'))
        self.assertTrue(hasattr(conv_under_test, 'scale'))
        self.assertTrue(hasattr(conv_under_test, 'zero_point'))

        # Test properties
        self.assertEqual(qw, conv_under_test.weight())
        self.assertEqual(b, conv_under_test.bias())
        self.assertEqual(scale, conv_under_test.scale)
        self.assertEqual(zero_point, conv_under_test.zero_point)

        # Test forward
        result_under_test = conv_under_test(qX)
        result_reference = qF.conv2d(qX, qw, bias=b,
                                     scale=scale, zero_point=zero_point,
                                     stride=1, padding=0,
                                     dilation=1, groups=g, dtype=torch.quint8
                                     )
        if use_fused:
            # result_reference < zero_point doesn't work for qtensor yet
            # result_reference[result_reference < zero_point] = zero_point
            MB, OC, OH, OW = result_reference.size()
            for i in range(MB):
                for j in range(OC):
                    for h in range(OH):
                        for w in range(OW):
                            if result_reference[i][j][h][w].int_repr() < zero_point:
                                # assign 0. that gets converted to zero_point
                                result_reference[i][j][h][w] = 0.

        self.assertEqual(result_reference, result_under_test,
                         message="Tensors are not equal.")

        # Test serialization of quantized Conv Module using state_dict
        model_dict = conv_under_test.state_dict()
        self.assertEqual(model_dict['weight'], qw)
        if use_bias:
            self.assertEqual(model_dict['bias'], b)
        b = io.BytesIO()
        torch.save(model_dict, b)
        b.seek(0)
        loaded_dict = torch.load(b)
        for key in model_dict:
            self.assertEqual(loaded_dict[key], model_dict[key])
        if use_fused:
            loaded_conv_under_test = ConvReLU2d(in_channels=iC,
                                                out_channels=oC,
                                                kernel_size=(kH, kW),
                                                stride=1,
                                                padding=0,
                                                dilation=1,
                                                groups=g,
                                                bias=use_bias,
                                                padding_mode='zeros')
        else:
            loaded_conv_under_test = Conv2d(in_channels=iC,
                                            out_channels=oC,
                                            kernel_size=(kH, kW),
                                            stride=1,
                                            padding=0,
                                            dilation=1,
                                            groups=g,
                                            bias=use_bias,
                                            padding_mode='zeros')
        loaded_conv_under_test.load_state_dict(loaded_dict)
        self.assertEqual(loaded_conv_under_test._weight_bias(), conv_under_test._weight_bias())
        if use_bias:
            self.assertEqual(loaded_conv_under_test.bias(), conv_under_test.bias())
        self.assertEqual(loaded_conv_under_test.scale, conv_under_test.scale)
        self.assertEqual(loaded_conv_under_test.zero_point, conv_under_test.zero_point)
        self.assertTrue(dir(loaded_conv_under_test) == dir(conv_under_test))
        self.assertTrue(hasattr(conv_under_test, '_packed_params'))
        self.assertTrue(hasattr(loaded_conv_under_test, '_packed_params'))
        self.assertTrue(hasattr(conv_under_test, '_weight_bias'))
        self.assertTrue(hasattr(loaded_conv_under_test, '_weight_bias'))
        self.assertEqual(loaded_conv_under_test._weight_bias(), conv_under_test._weight_bias())
        self.assertEqual(loaded_conv_under_test.weight(), qw)
        loaded_result = loaded_conv_under_test(qX)
        self.assertEqual(loaded_result, result_reference)

        b = io.BytesIO()
        torch.save(conv_under_test, b)
        b.seek(0)
        loaded_conv = torch.load(b)

        self.assertEqual(conv_under_test.bias(), loaded_conv.bias())
        self.assertEqual(conv_under_test.scale, loaded_conv.scale)
        self.assertEqual(conv_under_test.zero_point, loaded_conv.zero_point)

        # JIT testing
        self.checkScriptable(conv_under_test, list(zip([qX], [result_reference])), check_save_load=True)

        # Test from_float
        float_conv = torch.nn.Conv2d(in_channels=iC,
                                     out_channels=oC,
                                     kernel_size=(kH, kW),
                                     stride=1,
                                     padding=0,
                                     dilation=1,
                                     groups=g,
                                     bias=use_bias,
                                     padding_mode='zeros').float()
        float_conv.qconfig = torch.quantization.default_qconfig
        torch.quantization.prepare(float_conv)
        float_conv(X.float())
        quantized_float_conv = torch.nn.Sequential(float_conv)
        torch.quantization.convert(quantized_float_conv)

        # Smoke test to make sure the module actually runs
        quantized_float_conv(qX)
        if use_bias:
            self.assertEqual(quantized_float_conv[0].bias(), float_conv.bias)
        # Smoke test extra_repr
        str(quantized_float_conv)

    def test_pool_api(self):
        """Tests the correctness of the pool module.

        The correctness is defined against the functional implementation.
        """
        N, C, H, W = 10, 10, 10, 3
        kwargs = {
            'kernel_size': 2,
            'stride': None,
            'padding': 0,
            'dilation': 1
        }

        scale, zero_point = 1.0 / 255, 128

        X = torch.randn(N, C, H, W, dtype=torch.float32)
        qX = torch.quantize_per_tensor(X, scale=scale, zero_point=zero_point,
                                       dtype=torch.quint8)
        qX_expect = torch.nn.functional.max_pool2d(qX, **kwargs)

        pool_under_test = torch.nn.quantized.MaxPool2d(**kwargs)
        qX_hat = pool_under_test(qX)
        self.assertEqual(qX_expect, qX_hat)

        # JIT Testing
        self.checkScriptable(pool_under_test, list(zip([X], [qX_expect])))

if __name__ == '__main__':
    run_tests()<|MERGE_RESOLUTION|>--- conflicted
+++ resolved
@@ -56,11 +56,7 @@
         dilation = (1, 1)
 
         X = torch.randn(N, iC, H, W, dtype=torch.float32)
-<<<<<<< HEAD
-        qX = torch.quantize_linear(X, scale=scale, zero_point=128, dtype=torch.quint8)
-=======
         qX = torch.quantize_per_tensor(X, scale=scale, zero_point=128, dtype=torch.quint8)
->>>>>>> 4fada962
 
         w = torch.randn(oC, iC // g, kH, kW, dtype=torch.float32)
 
@@ -351,11 +347,7 @@
         scale, zero_point = 1.0 / 255, 128
 
         X = torch.randn(N, iC, H, W, dtype=torch.float32)
-<<<<<<< HEAD
-        qX = torch.quantize_linear(X, scale=scale, zero_point=128, dtype=torch.quint8)
-=======
         qX = torch.quantize_per_tensor(X, scale=scale, zero_point=128, dtype=torch.quint8)
->>>>>>> 4fada962
 
         w = torch.randn(oC, iC // g, kH, kW, dtype=torch.float32)
 
