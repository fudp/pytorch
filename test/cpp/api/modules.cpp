#include <gtest/gtest.h>

#include <torch/torch.h>

#include <test/cpp/api/support.h>

using namespace torch::nn;
using namespace torch::test;

class TestModel : public torch::nn::Module {
 public:
  TestModel()
      : l1(register_module("l1", Linear(10, 3))),
        l2(register_module("l2", Linear(3, 5))),
        l3(register_module("l3", Linear(5, 100))) {}

  Linear l1, l2, l3;
};

class NestedModel : public torch::nn::Module {
 public:
  NestedModel()
      : param_(register_parameter("param", torch::empty({3, 2, 21}))),
        l1(register_module("l1", Linear(5, 20))),
        t(register_module("test", std::make_shared<TestModel>())) {}

  torch::Tensor param_;
  Linear l1;
  std::shared_ptr<TestModel> t;
};

struct ModulesTest : torch::test::SeedingFixture {};

TEST_F(ModulesTest, Conv1d) {
  Conv1d model(Conv1dOptions(3, 2, 3).stride(2));
  auto x = torch::randn({2, 3, 5}, torch::requires_grad());
  auto y = model(x);
  torch::Tensor s = y.sum();

  s.backward();
  ASSERT_EQ(y.ndimension(), 3);
  ASSERT_EQ(s.ndimension(), 0);
  for (auto i = 0; i < 3; i++) {
    ASSERT_EQ(y.size(i), 2);
  }

  ASSERT_EQ(model->weight.grad().numel(), 3 * 2 * 3);
}

TEST_F(ModulesTest, Conv2dEven) {
  Conv2d model(Conv2dOptions(3, 2, 3).stride(2));
  auto x = torch::randn({2, 3, 5, 5}, torch::requires_grad());
  auto y = model(x);
  torch::Tensor s = y.sum();

  s.backward();
  ASSERT_EQ(y.ndimension(), 4);
  ASSERT_EQ(s.ndimension(), 0);
  for (auto i = 0; i < 4; i++) {
    ASSERT_EQ(y.size(i), 2);
  }

  ASSERT_EQ(model->weight.grad().numel(), 3 * 2 * 3 * 3);
}

TEST_F(ModulesTest, Conv2dUneven) {
  Conv2d model(Conv2dOptions(3, 2, {3, 2}).stride({2, 2}));
  auto x = torch::randn({2, 3, 5, 4}, torch::requires_grad());
  auto y = model(x);
  torch::Tensor s = y.sum();

  s.backward();
  ASSERT_EQ(y.ndimension(), 4);
  ASSERT_EQ(s.ndimension(), 0);
  for (auto i = 0; i < 4; i++) {
    ASSERT_EQ(y.size(i), 2);
  }

  ASSERT_EQ(model->weight.grad().numel(), 3 * 2 * 3 * 2);
}

TEST_F(ModulesTest, Conv3d) {
  Conv3d model(Conv3dOptions(3, 2, 3).stride(2));
  auto x = torch::randn({2, 3, 5, 5, 5}, torch::requires_grad());
  auto y = model(x);
  torch::Tensor s = y.sum();

  s.backward();
  ASSERT_EQ(y.ndimension(), 5);
  ASSERT_EQ(s.ndimension(), 0);
  for (auto i = 0; i < 5; i++) {
    ASSERT_EQ(y.size(i), 2);
  }

  ASSERT_TRUE(model->weight.grad().numel() == 3 * 2 * 3 * 3 * 3);
}

TEST_F(ModulesTest, MaxPool1d) {
  MaxPool1d model(MaxPool1dOptions(3).stride(2));
  auto x = torch::ones({1, 1, 5}, torch::requires_grad());
  auto y = model(x);
  torch::Tensor s = y.sum();

  s.backward();
  ASSERT_EQ(y.ndimension(), 3);
  ASSERT_TRUE(torch::allclose(y, torch::ones({1, 1 ,2})));
  ASSERT_EQ(s.ndimension(), 0);
  ASSERT_EQ(y.sizes(), torch::IntArrayRef({1, 1, 2}));
}

TEST_F(ModulesTest, MaxPool1dReturnIndices) {
  MaxPool1d model(MaxPool1dOptions(3).stride(2));
  auto x = torch::ones({1, 1, 5}, torch::requires_grad());
  torch::Tensor y, indices;
  std::tie(y, indices) = model->forward_with_indices(x);

  ASSERT_EQ(y.dim(), 3);
  ASSERT_TRUE(torch::allclose(y, torch::ones({1, 1 ,2})));
  ASSERT_EQ(y.sizes(), torch::IntArrayRef({1, 1, 2}));

  ASSERT_TRUE(torch::allclose(indices, torch::tensor({{{0, 2}}}, torch::kLong)));
  ASSERT_EQ(indices.sizes(), torch::IntArrayRef({1, 1, 2}));
}

TEST_F(ModulesTest, MaxPool2dEven) {
  MaxPool2d model(MaxPool2dOptions(3).stride(2));
  auto x = torch::ones({2, 5, 5}, torch::requires_grad());
  auto y = model(x);
  torch::Tensor s = y.sum();

  s.backward();
  ASSERT_EQ(y.ndimension(), 3);
  ASSERT_TRUE(torch::allclose(y, torch::ones({2, 2 ,2})));
  ASSERT_EQ(s.ndimension(), 0);
  ASSERT_EQ(y.sizes(), torch::IntArrayRef({2, 2, 2}));
}

TEST_F(ModulesTest, MaxPool2dUneven) {
  MaxPool2d model(MaxPool2dOptions({3, 2}).stride({2, 2}));
  auto x = torch::ones({2, 5, 4}, torch::requires_grad());
  auto y = model(x);
  torch::Tensor s = y.sum();

  s.backward();
  ASSERT_EQ(y.ndimension(), 3);
  ASSERT_TRUE(torch::allclose(y, torch::ones({2, 2, 2})));
  ASSERT_EQ(s.ndimension(), 0);
  ASSERT_EQ(y.sizes(), torch::IntArrayRef({2, 2, 2}));
}

TEST_F(ModulesTest, MaxPool2dReturnIndices) {
  MaxPool2d model(MaxPool2dOptions(3).stride(2));
  auto x = torch::ones({2, 5, 5}, torch::requires_grad());
  torch::Tensor y, indices;
  std::tie(y, indices) = model->forward_with_indices(x);

  ASSERT_EQ(y.dim(), 3);
  ASSERT_TRUE(torch::allclose(y, torch::ones({2, 2 ,2})));
  ASSERT_EQ(y.sizes(), torch::IntArrayRef({2, 2, 2}));
  ASSERT_TRUE(torch::allclose(
    indices,
    torch::tensor({{{ 0,  2},
                    {10, 12}},
                   {{ 0,  2},
                    {10, 12}}}, torch::kLong)));
  ASSERT_EQ(indices.sizes(), torch::IntArrayRef({2, 2, 2}));
}

TEST_F(ModulesTest, MaxPool3d) {
  MaxPool3d model(MaxPool3dOptions(3).stride(2));
  auto x = torch::ones({2, 5, 5, 5}, torch::requires_grad());
  auto y = model(x);
  torch::Tensor s = y.sum();

  s.backward();
  ASSERT_EQ(y.ndimension(), 4);
  ASSERT_TRUE(torch::allclose(y, torch::ones({2, 2, 2, 2})));
  ASSERT_EQ(s.ndimension(), 0);
  ASSERT_EQ(y.sizes(), torch::IntArrayRef({2, 2, 2, 2}));
}

TEST_F(ModulesTest, MaxPool3dReturnIndices) {
  MaxPool3d model(MaxPool3dOptions(3).stride(2));
  auto x = torch::ones({2, 5, 5, 5}, torch::requires_grad());
  torch::Tensor y, indices;
  std::tie(y, indices) = model->forward_with_indices(x);

  ASSERT_EQ(y.dim(), 4);
  ASSERT_TRUE(torch::allclose(y, torch::ones({2, 2, 2, 2})));
  ASSERT_EQ(y.sizes(), torch::IntArrayRef({2, 2, 2, 2}));

  ASSERT_TRUE(torch::allclose(
    indices,
    torch::tensor({{{{ 0,  2},
                     {10, 12}},
                    {{50, 52},
                     {60, 62}}},
                   {{{ 0,  2},
                     {10, 12}},
                    {{50, 52},
                     {60, 62}}}}, torch::kLong)));
  ASSERT_EQ(indices.sizes(), torch::IntArrayRef({2, 2, 2, 2}));
}

TEST_F(ModulesTest, AvgPool1d) {
  AvgPool1d model(AvgPool1dOptions(3).stride(2));
  auto x = torch::ones({1, 1, 5}, torch::requires_grad());
  auto y = model(x);
  torch::Tensor s = y.sum();

  s.backward();
  ASSERT_EQ(y.ndimension(), 3);
  ASSERT_TRUE(torch::allclose(y, torch::ones({1, 1, 2})));
  ASSERT_EQ(s.ndimension(), 0);
  ASSERT_EQ(y.sizes(), torch::IntArrayRef({1, 1, 2}));
}

TEST_F(ModulesTest, AvgPool2dEven) {
  AvgPool2d model(AvgPool2dOptions(3).stride(2));
  auto x = torch::ones({2, 5, 5}, torch::requires_grad());
  auto y = model(x);
  torch::Tensor s = y.sum();

  s.backward();
  ASSERT_EQ(y.ndimension(), 3);
  ASSERT_TRUE(torch::allclose(y, torch::ones({2, 2, 2})));
  ASSERT_EQ(s.ndimension(), 0);
  ASSERT_EQ(y.sizes(), torch::IntArrayRef({2, 2, 2}));
}

TEST_F(ModulesTest, AvgPool2dUneven) {
  AvgPool2d model(AvgPool2dOptions({3, 2}).stride({2, 2}));
  auto x = torch::ones({2, 5, 4}, torch::requires_grad());
  auto y = model(x);
  torch::Tensor s = y.sum();

  s.backward();
  ASSERT_EQ(y.ndimension(), 3);
  ASSERT_TRUE(torch::allclose(y, torch::ones({2, 2, 2})));
  ASSERT_EQ(s.ndimension(), 0);
  ASSERT_EQ(y.sizes(), torch::IntArrayRef({2, 2, 2}));
}

TEST_F(ModulesTest, AvgPool3d) {
  AvgPool3d model(AvgPool3dOptions(3).stride(2));
  auto x = torch::ones({2, 5, 5, 5}, torch::requires_grad());
  auto y = model(x);
  torch::Tensor s = y.sum();

  s.backward();
  ASSERT_EQ(y.ndimension(), 4);
  ASSERT_TRUE(torch::allclose(y, torch::ones({2, 2, 2, 2})));
  ASSERT_EQ(s.ndimension(), 0);
  ASSERT_EQ(y.sizes(), torch::IntArrayRef({2, 2, 2, 2}));
}

TEST_F(ModulesTest, Identity) {
  Identity identity;
  auto input = torch::tensor({{1, 3, 4}, {2, 3, 4}}, torch::requires_grad());
  auto output = identity->forward(input);
  auto expected = torch::tensor({{1, 3, 4}, {2, 3, 4}}, torch::kFloat);
  auto s = output.sum();
  s.backward();

  ASSERT_TRUE(torch::equal(output, expected));
  ASSERT_TRUE(torch::equal(input.grad(), torch::ones_like(input)));
}

TEST_F(ModulesTest, AdaptiveMaxPool1d) {
  AdaptiveMaxPool1d model(3);
  auto x = torch::tensor({{{1, 2, 3, 4, 5}}}, torch::requires_grad());
  auto y = model(x);
  torch::Tensor s = y.sum();

  s.backward();
  ASSERT_EQ(y.ndimension(), 3);
  ASSERT_TRUE(torch::allclose(y, torch::tensor({{{2, 4, 5}}}, torch::kFloat)));
  ASSERT_EQ(s.ndimension(), 0);
  ASSERT_EQ(y.sizes(), torch::IntArrayRef({1, 1, 3}));
}

TEST_F(ModulesTest, AdaptiveMaxPool1dReturnIndices) {
  AdaptiveMaxPool1d model(3);
  auto x = torch::tensor({{{1, 2, 3, 4, 5}}}, torch::requires_grad());
  torch::Tensor y, indices;
  std::tie(y, indices) = model->forward_with_indices(x);

  ASSERT_EQ(y.dim(), 3);
  ASSERT_TRUE(torch::allclose(y, torch::tensor({{{2, 4, 5}}}, torch::kFloat)));
  ASSERT_EQ(y.sizes(), torch::IntArrayRef({1, 1, 3}));
  ASSERT_TRUE(torch::allclose(indices, torch::tensor({{{1, 3, 4}}}, torch::kLong)));
  ASSERT_EQ(indices.sizes(), torch::IntArrayRef({1, 1, 3}));
}

TEST_F(ModulesTest, AdaptiveMaxPool2dEven) {
  AdaptiveMaxPool2d model(3);
  auto x = torch::arange(0, 50);
  x.resize_({2, 5, 5}).set_requires_grad(true);
  auto y = model(x);
  torch::Tensor s = y.sum();

  s.backward();
  ASSERT_EQ(y.ndimension(), 3);
  ASSERT_TRUE(torch::allclose(y, torch::tensor({
    {{6, 8, 9},
     {16, 18, 19},
     {21, 23, 24}},
    {{31, 33, 34},
     {41, 43, 44},
     {46, 48, 49}},
  }, torch::kFloat)));
  ASSERT_EQ(s.ndimension(), 0);
  ASSERT_EQ(y.sizes(), torch::IntArrayRef({2, 3, 3}));
}

TEST_F(ModulesTest, AdaptiveMaxPool2dUneven) {
  AdaptiveMaxPool2d model(AdaptiveMaxPool2dOptions({3, 2}));
  auto x = torch::arange(0, 40);
  x.resize_({2, 5, 4}).set_requires_grad(true);
  auto y = model(x);
  torch::Tensor s = y.sum();

  s.backward();
  ASSERT_EQ(y.ndimension(), 3);
  ASSERT_TRUE(torch::allclose(y, torch::tensor({
    {{5, 7},
     {13, 15},
     {17, 19}},
    {{25, 27},
     {33, 35},
     {37, 39}},
  }, torch::kFloat)));
  ASSERT_EQ(s.ndimension(), 0);
  ASSERT_EQ(y.sizes(), torch::IntArrayRef({2, 3, 2}));
}

TEST_F(ModulesTest, AdaptiveMaxPool2dReturnIndicesEven) {
  AdaptiveMaxPool2d model(3);
  auto x = torch::arange(0, 50);
  x.resize_({2, 5, 5}).set_requires_grad(true);
  torch::Tensor y, indices;
  std::tie(y, indices) = model->forward_with_indices(x);
  torch::Tensor s = y.sum();

  s.backward();
  ASSERT_EQ(s.ndimension(), 0);

  ASSERT_EQ(y.ndimension(), 3);
  ASSERT_TRUE(torch::allclose(y, torch::tensor({
    {{6, 8, 9},
     {16, 18, 19},
     {21, 23, 24}},
    {{31, 33, 34},
     {41, 43, 44},
     {46, 48, 49}},
  }, torch::kFloat)));
  ASSERT_EQ(y.sizes(), torch::IntArrayRef({2, 3, 3}));

  ASSERT_EQ(indices.ndimension(), 3);
  ASSERT_TRUE(torch::allclose(indices, torch::tensor({
    {{6, 8, 9},
     {16, 18, 19},
     {21, 23, 24}},
    {{6, 8, 9},
     {16, 18, 19},
     {21, 23, 24}},
  }, torch::kLong)));
  ASSERT_EQ(indices.sizes(), torch::IntArrayRef({2, 3, 3}));
}

TEST_F(ModulesTest, AdaptiveMaxPool2dReturnIndicesUneven) {
  AdaptiveMaxPool2d model(AdaptiveMaxPool2dOptions({3, 2}));
  auto x = torch::arange(0, 40);
  x.resize_({2, 5, 4}).set_requires_grad(true);
  torch::Tensor y, indices;
  std::tie(y, indices) = model->forward_with_indices(x);
  torch::Tensor s = y.sum();

  s.backward();
  ASSERT_EQ(s.ndimension(), 0);

  ASSERT_EQ(y.ndimension(), 3);
  ASSERT_TRUE(torch::allclose(y, torch::tensor({
    {{5, 7},
     {13, 15},
     {17, 19}},
    {{25, 27},
     {33, 35},
     {37, 39}},
  }, torch::kFloat)));
  ASSERT_EQ(y.sizes(), torch::IntArrayRef({2, 3, 2}));

  ASSERT_EQ(indices.ndimension(), 3);
  ASSERT_TRUE(torch::allclose(indices, torch::tensor({
    {{5, 7},
     {13, 15},
     {17, 19}},
    {{5, 7},
     {13, 15},
     {17, 19}},
  }, torch::kLong)));
  ASSERT_EQ(indices.sizes(), torch::IntArrayRef({2, 3, 2}));
}

TEST_F(ModulesTest, AdaptiveMaxPool3d) {
  AdaptiveMaxPool3d model(3);
  auto x = torch::arange(0, 64);
  x.resize_({1, 4, 4, 4}).set_requires_grad(true);
  auto y = model(x);
  torch::Tensor s = y.sum();

  s.backward();
  ASSERT_EQ(s.ndimension(), 0);

  ASSERT_EQ(y.ndimension(), 4);
  ASSERT_TRUE(torch::allclose(y, torch::tensor({
    {{21, 22, 23},
     {25, 26, 27},
     {29, 30, 31}},
    {{37, 38, 39},
     {41, 42, 43},
     {45, 46, 47}},
    {{53, 54, 55},
     {57, 58, 59},
     {61, 62, 63}},
  }, torch::kFloat)));
  ASSERT_EQ(y.sizes(), torch::IntArrayRef({1, 3, 3, 3}));
}

TEST_F(ModulesTest, AdaptiveMaxPool3dReturnIndices) {
  AdaptiveMaxPool3d model(3);
  auto x = torch::arange(0, 64);
  x.resize_({1, 4, 4, 4}).set_requires_grad(true);
  torch::Tensor y, indices;
  std::tie(y, indices) = model->forward_with_indices(x);
  torch::Tensor s = y.sum();

  s.backward();
  ASSERT_EQ(s.ndimension(), 0);

  ASSERT_EQ(y.ndimension(), 4);
  ASSERT_TRUE(torch::allclose(y, torch::tensor({
    {{21, 22, 23},
     {25, 26, 27},
     {29, 30, 31}},
    {{37, 38, 39},
     {41, 42, 43},
     {45, 46, 47}},
    {{53, 54, 55},
     {57, 58, 59},
     {61, 62, 63}},
  }, torch::kFloat)));
  ASSERT_EQ(y.sizes(), torch::IntArrayRef({1, 3, 3, 3}));

  ASSERT_EQ(indices.ndimension(), 4);
  ASSERT_TRUE(torch::allclose(indices, torch::tensor({
    {{21, 22, 23},
     {25, 26, 27},
     {29, 30, 31}},
    {{37, 38, 39},
     {41, 42, 43},
     {45, 46, 47}},
    {{53, 54, 55},
     {57, 58, 59},
     {61, 62, 63}},
  }, torch::kLong)));
  ASSERT_EQ(indices.sizes(), torch::IntArrayRef({1, 3, 3, 3}));
}

TEST_F(ModulesTest, AdaptiveAvgPool1d) {
  AdaptiveAvgPool1d model(3);
  auto x = torch::tensor({{{1, 2, 3, 4, 5}}}, torch::requires_grad());
  auto y = model(x);
  torch::Tensor s = y.sum();

  s.backward();
  ASSERT_EQ(s.ndimension(), 0);

  ASSERT_EQ(y.ndimension(), 3);
  ASSERT_TRUE(torch::allclose(y, torch::tensor({{{1.5, 3.0, 4.5}}}, torch::kFloat)));
  ASSERT_EQ(y.sizes(), torch::IntArrayRef({1, 1, 3}));
}

TEST_F(ModulesTest, AdaptiveAvgPool2dEven) {
  AdaptiveAvgPool2d model(3);
  auto x = torch::arange(0, 50);
  x.resize_({2, 5, 5}).set_requires_grad(true);
  auto y = model(x);
  torch::Tensor s = y.sum();

  s.backward();
  ASSERT_EQ(s.ndimension(), 0);

  ASSERT_EQ(y.ndimension(), 3);
  ASSERT_TRUE(torch::allclose(y, torch::tensor({
    {{ 3.0,  4.5,  6.0},
     {10.5, 12.0, 13.5},
     {18.0, 19.5, 21.0}},
    {{28.0, 29.5, 31.0},
     {35.5, 37.0, 38.5},
     {43.0, 44.5, 46.0}},
  }, torch::kFloat)));
  ASSERT_EQ(y.sizes(), torch::IntArrayRef({2, 3, 3}));
}

TEST_F(ModulesTest, AdaptiveAvgPool2dUneven) {
  AdaptiveAvgPool2d model(AdaptiveAvgPool2dOptions({3, 2}));
  auto x = torch::arange(0, 40);
  x.resize_({2, 5, 4}).set_requires_grad(true);
  auto y = model(x);
  torch::Tensor s = y.sum();

  s.backward();
  ASSERT_EQ(s.ndimension(), 0);

  ASSERT_EQ(y.ndimension(), 3);
  ASSERT_TRUE(torch::allclose(y, torch::tensor({
    {{2.5, 4.5},
     {8.5, 10.5},
     {14.5, 16.5}},
    {{22.5, 24.5},
     {28.5, 30.5},
     {34.5, 36.5}},
  }, torch::kFloat)));
  ASSERT_EQ(y.sizes(), torch::IntArrayRef({2, 3, 2}));
}

TEST_F(ModulesTest, AdaptiveAvgPool3d) {
  AdaptiveAvgPool3d model(3);
  auto x = torch::arange(0, 64);
  x.resize_({1, 4, 4, 4}).set_requires_grad(true);
  auto y = model(x);
  torch::Tensor s = y.sum();

  s.backward();
  ASSERT_EQ(s.ndimension(), 0);

  ASSERT_EQ(y.ndimension(), 4);
  ASSERT_TRUE(torch::allclose(y, torch::tensor({
    {{10.5, 11.5, 12.5},
     {14.5, 15.5, 16.5},
     {18.5, 19.5, 20.5}},
    {{26.5, 27.5, 28.5},
     {30.5, 31.5, 32.5},
     {34.5, 35.5, 36.5}},
    {{42.5, 43.5, 44.5},
     {46.5, 47.5, 48.5},
     {50.5, 51.5, 52.5}},
  }, torch::kFloat)));
  ASSERT_EQ(y.sizes(), torch::IntArrayRef({1, 3, 3, 3}));
}

TEST_F(ModulesTest, MaxUnpool1d) {
  auto indices = torch::tensor({{{1, 3, 4}}}, torch::kLong);
  auto x = torch::tensor({{{2, 4, 5}}}, torch::requires_grad());
  auto model = MaxUnpool1d{3};
  auto y = model->forward(x, indices);

  ASSERT_EQ(y.dim(), 3);
  ASSERT_TRUE(torch::allclose(y,
    torch::tensor({{{0, 2, 0, 4, 5, 0, 0, 0, 0}}}, torch::kFloat)));
  ASSERT_EQ(y.sizes(), torch::IntArrayRef({1, 1, 9}));

  indices = torch::tensor({{{1, 3, 4}}}, torch::kLong);
  x = torch::tensor({{{2, 4, 5}}}, torch::requires_grad());
  model = MaxUnpool1d{MaxUnpool1dOptions(3).stride(2).padding(1)};
  y = model->forward(x, indices, c10::IntArrayRef({1, 1, 5}));

  ASSERT_EQ(y.dim(), 3);
  ASSERT_TRUE(torch::allclose(y,
    torch::tensor({{{0, 2, 0, 4, 5}}}, torch::kFloat)));
  ASSERT_EQ(y.sizes(), torch::IntArrayRef({1, 1, 5}));
}

TEST_F(ModulesTest, MaxPool1d_MaxUnpool1d) {
  MaxPool1d pool {MaxPool1dOptions(2).stride(2)};
  MaxUnpool1d unpool {MaxUnpool1dOptions(2).stride(2)};
  auto input = torch::tensor({{{1, 2, 3, 4, 5, 6, 7, 8}}}, torch::kFloat);
  torch::Tensor output, indices;
  std::tie(output, indices) = pool->forward_with_indices(input);
  ASSERT_TRUE(torch::allclose(
    unpool(output, indices),
    torch::tensor({{{0, 2, 0, 4, 0, 6, 0, 8}}} , torch::kFloat)));

  // Example showcasing the use of output_size
  input = torch::tensor({{{1, 2, 3, 4, 5, 6, 7, 8, 9}}}, torch::kFloat);
  std::tie(output, indices) = pool->forward_with_indices(input);
  ASSERT_TRUE(torch::allclose(
    unpool(output, indices, input.sizes()),
    torch::tensor({{{0, 2, 0, 4, 0, 6, 0, 8, 0}}} , torch::kFloat)));
  ASSERT_TRUE(torch::allclose(
    unpool(output, indices),
    torch::tensor({{{0, 2, 0, 4, 0, 6, 0, 8}}} , torch::kFloat)));
}

TEST_F(ModulesTest, MaxUnpool2d) {
  auto indices = torch::tensor({
  {{{ 6,  8,  9},
    {16, 18, 19},
    {21, 23, 24}}},
  {{{ 6,  8,  9},
    {16, 18, 19},
    {21, 23, 24}}}}, torch::kLong);
  auto x = torch::tensor({
  {{{ 6,  8,  9},
    {16, 18, 19},
    {21, 23, 24}}},
  {{{31, 33, 34},
    {41, 43, 44},
    {46, 48, 49}}}}, torch::requires_grad());
  auto model = MaxUnpool2d{MaxUnpool2dOptions(3).stride(2).padding(1)};
  auto y = model->forward(x, indices);

  ASSERT_EQ(y.dim(), 4);
  ASSERT_TRUE(torch::allclose(y, torch::tensor(
   {{{{ 0,  0,  0,  0,  0},
      { 0,  6,  0,  8,  9},
      { 0,  0,  0,  0,  0},
      { 0, 16,  0, 18, 19},
      { 0, 21,  0, 23, 24}}},
    {{{ 0,  0,  0,  0,  0},
      { 0, 31,  0, 33, 34},
      { 0,  0,  0,  0,  0},
      { 0, 41,  0, 43, 44},
      { 0, 46,  0, 48, 49}}}} , torch::kFloat)));
  ASSERT_EQ(y.sizes(), torch::IntArrayRef({2, 1, 5, 5}));
}

TEST_F(ModulesTest, MaxPool2d_MaxUnpool2d) {
  MaxPool2d pool {MaxPool2dOptions(2).stride(2)};
  MaxUnpool2d unpool {MaxUnpool2dOptions(2).stride(2)};
  auto input = torch::tensor({{{{ 1,  2,  3,  4},
                                { 5,  6,  7,  8},
                                { 9, 10, 11, 12},
                                {13, 14, 15, 16}}}}, torch::kFloat);
  torch::Tensor output, indices;
  std::tie(output, indices) = pool->forward_with_indices(input);
  ASSERT_TRUE(torch::allclose(
    unpool(output, indices),
    torch::tensor({{{{ 0,  0, 0,  0},
                     { 0,  6, 0,  8},
                     { 0,  0, 0,  0},
                     { 0, 14, 0, 16}}}} , torch::kFloat)));

  ASSERT_TRUE(torch::allclose(
    unpool(output, indices, torch::IntArrayRef{1, 1, 5, 5}),
    torch::tensor({{{{ 0, 0, 0,  0, 0},
                     { 6, 0, 8,  0, 0},
                     { 0, 0, 0, 14, 0},
                     { 16, 0, 0, 0, 0},
                     { 0, 0, 0,  0, 0}}}}, torch::kFloat)));
}

TEST_F(ModulesTest, MaxUnpool3d) {
  auto indices = torch::tensor({{{{{26}}}}}, torch::kLong);
  auto x = torch::tensor({{{{{26}}}}}, torch::requires_grad());
  auto model = MaxUnpool3d{3};
  auto y = model->forward(x, indices);

  ASSERT_EQ(y.dim(), 5);
  ASSERT_TRUE(torch::allclose(y, torch::tensor(
   {{{{{ 0,  0,  0},
       { 0,  0,  0},
       { 0,  0,  0}},
      {{ 0,  0,  0},
       { 0,  0,  0},
       { 0,  0,  0}},
      {{ 0,  0,  0},
       { 0,  0,  0},
       { 0,  0, 26}}}}}, torch::kFloat)));
  ASSERT_EQ(y.sizes(), torch::IntArrayRef({1, 1, 3, 3, 3}));
}

TEST_F(ModulesTest, MaxUnpool3dOutputSize) {
  auto indices = torch::tensor(
    {{{{{21, 23},
        {29, 31}},
       {{53, 55},
        {61, 63}}}}}, torch::kLong);
    auto x = torch::tensor(
    {{{{{21, 23},
        {29, 31}},
       {{53, 55},
        {61, 63}}}}}, torch::requires_grad());
  auto model = MaxUnpool3d{MaxUnpool3dOptions(3).stride(2).padding(1)};
  auto y = model->forward(x, indices, torch::IntArrayRef({1, 1, 4, 4, 4}));

  ASSERT_EQ(y.dim(), 5);
  ASSERT_TRUE(torch::allclose(y, torch::tensor(
   {{{{{ 0,  0,  0,  0},
       { 0,  0,  0,  0},
       { 0,  0,  0,  0},
       { 0,  0,  0,  0}},
      {{ 0,  0,  0,  0},
       { 0, 21,  0, 23},
       { 0,  0,  0,  0},
       { 0, 29,  0, 31}},
      {{ 0,  0,  0,  0},
       { 0,  0,  0,  0},
       { 0,  0,  0,  0},
       { 0,  0,  0,  0}},
      {{ 0,  0,  0,  0},
       { 0, 53,  0, 55},
       { 0,  0,  0,  0},
       { 0, 61,  0, 63}}}}}, torch::kFloat)));
  ASSERT_EQ(y.sizes(), torch::IntArrayRef({1, 1, 4, 4, 4}));
}

TEST_F(ModulesTest, MaxPool3d_MaxUnpool3d) {
  MaxPool3d pool {MaxPool3dOptions(3).stride(2)};
  MaxUnpool3d unpool {MaxUnpool3dOptions(3).stride(2)};
  auto input = torch::randn({20, 16, 51, 33, 15});
  torch::Tensor output, indices;
  std::tie(output, indices) = pool->forward_with_indices(input);
  auto unpooled_output = unpool(output, indices);
  ASSERT_EQ(unpooled_output.sizes(), torch::IntArrayRef({20, 16, 51, 33, 15}));
}

TEST_F(ModulesTest, Linear) {
  Linear model(5, 2);
  auto x = torch::randn({10, 5}, torch::requires_grad());
  auto y = model(x);
  torch::Tensor s = y.sum();

  s.backward();
  ASSERT_EQ(y.ndimension(), 2);
  ASSERT_EQ(s.ndimension(), 0);
  ASSERT_EQ(y.size(0), 10);
  ASSERT_EQ(y.size(1), 2);

  ASSERT_EQ(model->weight.grad().numel(), 2 * 5);
}

TEST_F(ModulesTest, Fold) {
  Fold model(FoldOptions({4, 5}, {2, 2}));
  auto x = torch::randn({1, 3 * 2 * 2, 12}, torch::requires_grad());
  auto y = model(x);
  torch::Tensor s = y.sum();

  s.backward();
  ASSERT_EQ(y.ndimension(), 4);
  ASSERT_EQ(s.ndimension(), 0);
  ASSERT_EQ(y.size(0), 1);
  ASSERT_EQ(y.size(1), 3);
  ASSERT_EQ(y.size(2), 4);
  ASSERT_EQ(y.size(3), 5);
}

TEST_F(ModulesTest, SimpleContainer) {
  auto model = std::make_shared<SimpleContainer>();
  auto l1 = model->add(Linear(10, 3), "l1");
  auto l2 = model->add(Linear(3, 5), "l2");
  auto l3 = model->add(Linear(5, 100), "l3");

  auto x = torch::randn({1000, 10}, torch::requires_grad());
  x = l1(x).clamp_min(0);
  x = l2(x).clamp_min(0);
  x = l3(x).clamp_min(0);

  x.backward(torch::ones_like(x));
  ASSERT_EQ(x.ndimension(), 2);
  ASSERT_EQ(x.size(0), 1000);
  ASSERT_EQ(x.size(1), 100);
  ASSERT_EQ(x.min().item<float>(), 0);
}

TEST_F(ModulesTest, EmbeddingBasic) {
  const int64_t dict_size = 10;
  Embedding model(dict_size, 2);
  ASSERT_TRUE(model->named_parameters().contains("weight"));
  ASSERT_EQ(model->weight.ndimension(), 2);
  ASSERT_EQ(model->weight.size(0), dict_size);
  ASSERT_EQ(model->weight.size(1), 2);

  // Cannot get gradients to change indices (input) - only for embedding
  // params
  auto x = torch::full({10}, dict_size - 1, torch::kInt64);
  auto y = model(x);
  torch::Tensor s = y.sum();

  s.backward();
  ASSERT_EQ(y.ndimension(), 2);
  ASSERT_EQ(s.ndimension(), 0);
  ASSERT_EQ(y.size(0), 10);
  ASSERT_EQ(y.size(1), 2);

  ASSERT_EQ(model->weight.grad().numel(), 2 * dict_size);
}

TEST_F(ModulesTest, EmbeddingList) {
  Embedding model(6, 4);
  auto x = torch::full({2, 3}, 5, torch::kInt64);
  auto y = model(x);
  torch::Tensor s = y.sum();

  s.backward();
  ASSERT_EQ(y.ndimension(), 3);
  ASSERT_EQ(y.size(0), 2);
  ASSERT_EQ(y.size(1), 3);
  ASSERT_EQ(y.size(2), 4);
}

TEST_F(ModulesTest, Dropout) {
  Dropout dropout(0.5);
  torch::Tensor x = torch::ones(100, torch::requires_grad());
  torch::Tensor y = dropout(x);

  y.backward(torch::ones_like(y));
  ASSERT_EQ(y.ndimension(), 1);
  ASSERT_EQ(y.size(0), 100);
  ASSERT_LT(y.sum().item<float>(), 130); // Probably
  ASSERT_GT(y.sum().item<float>(), 70); // Probably

  dropout->eval();
  y = dropout(x);
  ASSERT_EQ(y.sum().item<float>(), 100);
}

TEST_F(ModulesTest, Parameters) {
  auto model = std::make_shared<NestedModel>();
  auto parameters = model->named_parameters();
  ASSERT_EQ(parameters["param"].size(0), 3);
  ASSERT_EQ(parameters["param"].size(1), 2);
  ASSERT_EQ(parameters["param"].size(2), 21);
  ASSERT_EQ(parameters["l1.bias"].size(0), 20);
  ASSERT_EQ(parameters["l1.weight"].size(0), 20);
  ASSERT_EQ(parameters["l1.weight"].size(1), 5);
  ASSERT_EQ(parameters["test.l1.bias"].size(0), 3);
  ASSERT_EQ(parameters["test.l1.weight"].size(0), 3);
  ASSERT_EQ(parameters["test.l1.weight"].size(1), 10);
  ASSERT_EQ(parameters["test.l2.bias"].size(0), 5);
  ASSERT_EQ(parameters["test.l2.weight"].size(0), 5);
  ASSERT_EQ(parameters["test.l2.weight"].size(1), 3);
  ASSERT_EQ(parameters["test.l3.bias"].size(0), 100);
  ASSERT_EQ(parameters["test.l3.weight"].size(0), 100);
  ASSERT_EQ(parameters["test.l3.weight"].size(1), 5);
}

TEST_F(ModulesTest, FunctionalCallsSuppliedFunction) {
  bool was_called = false;
  auto functional = Functional([&was_called](torch::Tensor input) {
    was_called = true;
    return input;
  });
  auto output = functional(torch::ones(5, torch::requires_grad()));
  ASSERT_TRUE(was_called);
  ASSERT_TRUE(output.equal(torch::ones(5, torch::requires_grad())));

  was_called = false;
  // Use the call operator overload here.
  output = functional(torch::ones(5, torch::requires_grad()));
  ASSERT_TRUE(was_called);
  ASSERT_TRUE(output.equal(torch::ones(5, torch::requires_grad())));
}

TEST_F(ModulesTest, FunctionalWithTorchFunction) {
  auto functional = Functional(torch::relu);
  ASSERT_EQ(functional(torch::ones({})).item<float>(), 1);
  ASSERT_EQ(functional(torch::ones({})).item<float>(), 1);
  ASSERT_EQ(functional(torch::ones({}) * -1).item<float>(), 0);
}

TEST_F(ModulesTest, FunctionalArgumentBinding) {
  auto functional =
      Functional(torch::elu, /*alpha=*/1, /*scale=*/0, /*input_scale=*/1);
  ASSERT_EQ(functional(torch::ones({})).item<float>(), 0);
}

TEST_F(ModulesTest, BatchNormStateful) {
  BatchNorm bn(5);

  // Is stateful by default.
  ASSERT_TRUE(bn->options.stateful());

  ASSERT_TRUE(bn->running_mean.defined());
  ASSERT_EQ(bn->running_mean.dim(), 1);
  ASSERT_EQ(bn->running_mean.size(0), 5);

  ASSERT_TRUE(bn->running_var.defined());
  ASSERT_EQ(bn->running_var.dim(), 1);
  ASSERT_EQ(bn->running_var.size(0), 5);

  // Is affine by default.
  ASSERT_TRUE(bn->options.affine());

  ASSERT_TRUE(bn->weight.defined());
  ASSERT_EQ(bn->weight.dim(), 1);
  ASSERT_EQ(bn->weight.size(0), 5);

  ASSERT_TRUE(bn->bias.defined());
  ASSERT_EQ(bn->bias.dim(), 1);
  ASSERT_EQ(bn->bias.size(0), 5);
}
TEST_F(ModulesTest, BatchNormStateless) {
  BatchNorm bn(BatchNormOptions(5).stateful(false).affine(false));

  ASSERT_FALSE(bn->running_mean.defined());
  ASSERT_FALSE(bn->running_var.defined());
  ASSERT_FALSE(bn->weight.defined());
  ASSERT_FALSE(bn->bias.defined());

  ASSERT_THROWS_WITH(
      bn(torch::ones({2, 5})),
      "Calling BatchNorm::forward is only permitted "
      "when the 'stateful' option is true (was false). "
      "Use BatchNorm::pure_forward instead.");
}

TEST_F(ModulesTest, BatchNormPureForward) {
  BatchNorm bn(BatchNormOptions(5).affine(false));
  bn->eval();

  // Want to make sure we use the supplied values in `pure_forward` even if
  // we are stateful.
  auto input = torch::randn({2, 5});
  auto mean = torch::randn(5);
  auto variance = torch::rand(5);
  auto output = bn->pure_forward(input, mean, variance);
  auto expected = (input - mean) / torch::sqrt(variance + bn->options.eps());
  ASSERT_TRUE(output.allclose(expected));
}

TEST_F(ModulesTest, Linear_CUDA) {
  Linear model(5, 2);
  model->to(torch::kCUDA);
  auto x =
      torch::randn({10, 5}, torch::device(torch::kCUDA).requires_grad(true));
  auto y = model(x);
  torch::Tensor s = y.sum();

  s.backward();
  ASSERT_EQ(y.ndimension(), 2);
  ASSERT_EQ(s.ndimension(), 0);
  ASSERT_EQ(y.size(0), 10);
  ASSERT_EQ(y.size(1), 2);

  ASSERT_EQ(model->weight.grad().numel(), 2 * 5);
}

TEST_F(ModulesTest, Linear2_CUDA) {
  Linear model(5, 2);
  model->to(torch::kCUDA);
  model->to(torch::kCPU);
  auto x = torch::randn({10, 5}, torch::requires_grad());
  auto y = model(x);
  torch::Tensor s = y.sum();

  s.backward();
  ASSERT_EQ(y.ndimension(), 2);
  ASSERT_EQ(s.ndimension(), 0);
  ASSERT_EQ(y.size(0), 10);
  ASSERT_EQ(y.size(1), 2);

  ASSERT_EQ(model->weight.grad().numel(), 2 * 5);
}

TEST_F(ModulesTest, L1Loss) {
  L1Loss loss;
  auto input = torch::randn({5,6}, torch::requires_grad());
  auto target = torch::empty({5,6}).random_(2);
  auto output = loss->forward(torch::sigmoid(input), target);
  auto s = output.sum();
  s.backward();

  ASSERT_EQ(output.sizes(), torch::IntArrayRef());
  ASSERT_EQ(input.sizes(), input.grad().sizes());
}

TEST_F(ModulesTest, HingeEmbeddingLoss) {
  HingeEmbeddingLoss loss(HingeEmbeddingLossOptions().margin(2));
  auto input = torch::tensor({{2, 22, 4}, {20, 10, 0}}, torch::requires_grad());
  auto target = torch::tensor({{2, 6, 4}, {1, 10, 0}}, torch::kFloat);
  auto output = loss->forward(input, target);
  auto expected = torch::tensor({10}, torch::kFloat);
  auto s = output.sum();
  s.backward();

  ASSERT_TRUE(output.allclose(expected));
  ASSERT_EQ(input.sizes(), input.grad().sizes());
}

TEST_F(ModulesTest, CosineSimilarity) {
  CosineSimilarity cos(CosineSimilarityOptions().dim(1));
  auto input1 = torch::tensor({{1, 2, 3}, {4, 5, 6}}, torch::requires_grad());
  auto input2 = torch::tensor({{1, 8, 3}, {2, 1, 6}}, torch::requires_grad());
  auto output = cos->forward(input1, input2);
  auto expected = torch::tensor({0.8078, 0.8721}, torch::kFloat);
  auto s = output.sum();
  s.backward();

  ASSERT_TRUE(output.allclose(expected, 1e-04));
  ASSERT_EQ(input1.sizes(), input1.grad().sizes());
}

TEST_F(ModulesTest, PairwiseDistance) {
  PairwiseDistance dist(PairwiseDistanceOptions(1));
  auto input1 = torch::tensor({{1, 2, 3}, {4, 5, 6}}, torch::requires_grad());
  auto input2 = torch::tensor({{1, 8, 3}, {2, 1, 6}}, torch::requires_grad());
  auto output = dist->forward(input1, input2);
  auto expected = torch::tensor({6, 6}, torch::kFloat);
  auto s = output.sum();
  s.backward();

  ASSERT_TRUE(output.allclose(expected));
  ASSERT_EQ(input1.sizes(), input1.grad().sizes());
}

TEST_F(ModulesTest, ELU) {
  const auto size = 3;
  for (const auto alpha : {0.0, 0.42, 1.0, 4.2, 42.42}) {
    ELU model {ELUOptions().alpha(alpha)};
    auto x = torch::linspace(-10.0, 10.0, size * size * size);
    x.resize_({size, size, size}).set_requires_grad(true);
    auto y = model(x);
    torch::Tensor s = y.sum();

    s.backward();
    ASSERT_EQ(s.ndimension(), 0);

    ASSERT_EQ(y.ndimension(), 3);
    ASSERT_EQ(y.sizes(), torch::IntArrayRef({size, size, size}));
    auto y_exp = torch::max(torch::zeros_like(x), x) +
                 torch::min(torch::zeros_like(x), alpha * (torch::exp(x) - 1.0));
    ASSERT_TRUE(torch::allclose(y, y_exp));
  }
}

TEST_F(ModulesTest, Hardshrink) {
  const auto size = 3;
  for (const auto lambda : {-4.2, -1.0, -0.42, 0.0, 0.42, 1.0, 4.2, 42.42}) {
    Hardshrink model {HardshrinkOptions().lambda(lambda)};
    auto x = torch::linspace(-10.0, 10.0, size * size * size);
    x.resize_({size, size, size}).set_requires_grad(true);
    auto y = model(x);
    torch::Tensor s = y.sum();

    s.backward();
    ASSERT_EQ(s.ndimension(), 0);

    ASSERT_EQ(y.ndimension(), 3);
    ASSERT_EQ(y.sizes(), torch::IntArrayRef({size, size, size}));
    auto y_exp = (x.abs() > lambda) * x;
    ASSERT_TRUE(torch::allclose(y, y_exp));
  }
}

TEST_F(ModulesTest, Hardtanh) {
  const auto size = 3;
  for (const auto min_val : {-4.2, -1.0, -0.42, 0.0}) {
    for (const auto max_val : {0.42, 1.0, 4.2}) {
      Hardtanh model {HardtanhOptions().min_val(min_val).max_val(max_val)};
      auto x = torch::linspace(-10.0, 10.0, size * size * size);
      x.resize_({size, size, size}).set_requires_grad(true);
      auto y = model(x);
      torch::Tensor s = y.sum();

      s.backward();
      ASSERT_EQ(s.ndimension(), 0);

      ASSERT_EQ(y.ndimension(), 3);
      ASSERT_EQ(y.sizes(), torch::IntArrayRef({size, size, size}));
      auto y_exp = (x < min_val) * min_val +
                   ((x >= min_val) * (x <= max_val)) * x +
                   (x > max_val) * max_val;
      ASSERT_TRUE(torch::allclose(y, y_exp));
    }
  }
}

<<<<<<< HEAD
TEST_F(ModulesTest, LeakyReLU) {
  const auto size = 3;
  for (const auto negative_slope : {0.0, 0.42, 1.0}) {
    LeakyReLU model {LeakyReLUOptions().negative_slope(negative_slope)};
    auto x = torch::linspace(-10.0, 10.0, size * size * size);
    x.resize_({size, size, size}).set_requires_grad(true);
    auto y = model(x);
    torch::Tensor s = y.sum();

    s.backward();
    ASSERT_EQ(s.ndimension(), 0);

    ASSERT_EQ(y.ndimension(), 3);
    ASSERT_EQ(y.sizes(), torch::IntArrayRef({size, size, size}));
    auto y_exp = (x < 0) * x * negative_slope + (x >= 0) * x;
    ASSERT_TRUE(torch::allclose(y, y_exp));
  }
=======
TEST_F(ModulesTest, HardtanhMinValGEMaxVal) {
  ASSERT_THROWS_WITH(Hardtanh{HardtanhOptions().min_val(0.42).max_val(0.42)},
                     "max_val must be greater than min_val");
  ASSERT_THROWS_WITH(Hardtanh{HardtanhOptions().min_val(0.42).max_val(-0.42)},
                     "max_val must be greater than min_val");
>>>>>>> 5e72fe1e
}

TEST_F(ModulesTest, PrettyPrintIdentity) {
  ASSERT_EQ(c10::str(Identity()), "torch::nn::Identity()");
}

TEST_F(ModulesTest, PrettyPrintLinear) {
  ASSERT_EQ(
      c10::str(Linear(3, 4)), "torch::nn::Linear(in=3, out=4, with_bias=true)");
}

TEST_F(ModulesTest, PrettyPrintConv) {
  ASSERT_EQ(
      c10::str(Conv1d(3, 4, 5)),
      "torch::nn::Conv1d(input_channels=3, output_channels=4, kernel_size=5, stride=1)");
  ASSERT_EQ(
      c10::str(Conv2d(3, 4, 5)),
      "torch::nn::Conv2d(input_channels=3, output_channels=4, kernel_size=[5, 5], stride=[1, 1])");
  ASSERT_EQ(
      c10::str(Conv2d(Conv2dOptions(3, 4, 5).stride(2))),
      "torch::nn::Conv2d(input_channels=3, output_channels=4, kernel_size=[5, 5], stride=[2, 2])");

  const auto options =
      Conv2dOptions(3, 4, torch::IntArrayRef{5, 6}).stride({1, 2});
  ASSERT_EQ(
      c10::str(Conv2d(options)),
      "torch::nn::Conv2d(input_channels=3, output_channels=4, kernel_size=[5, 6], stride=[1, 2])");
}

TEST_F(ModulesTest, PrettyPrintMaxPool) {
  ASSERT_EQ(
      c10::str(MaxPool1d(5)),
      "torch::nn::MaxPool1d(kernel_size=5, stride=5, padding=0, dilation=1, ceil_mode=false)");
  ASSERT_EQ(
      c10::str(MaxPool2d(5)),
      "torch::nn::MaxPool2d(kernel_size=[5, 5], stride=[5, 5], padding=[0, 0], dilation=[1, 1], ceil_mode=false)");
  ASSERT_EQ(
      c10::str(MaxPool2d(MaxPool2dOptions(5).stride(2))),
      "torch::nn::MaxPool2d(kernel_size=[5, 5], stride=[2, 2], padding=[0, 0], dilation=[1, 1], ceil_mode=false)");
  ASSERT_EQ(
      c10::str(MaxPool3d(5)),
      "torch::nn::MaxPool3d(kernel_size=[5, 5, 5], stride=[5, 5, 5], padding=[0, 0, 0], dilation=[1, 1, 1], ceil_mode=false)");
  ASSERT_EQ(
      c10::str(MaxPool3d(MaxPool3dOptions(5).stride(2))),
      "torch::nn::MaxPool3d(kernel_size=[5, 5, 5], stride=[2, 2, 2], padding=[0, 0, 0], dilation=[1, 1, 1], ceil_mode=false)");

  const auto options =
      MaxPool2dOptions(torch::IntArrayRef{5, 6}).stride({1, 2});
  ASSERT_EQ(
      c10::str(MaxPool2d(options)),
      "torch::nn::MaxPool2d(kernel_size=[5, 6], stride=[1, 2], padding=[0, 0], dilation=[1, 1], ceil_mode=false)");
}

TEST_F(ModulesTest, PrettyPrintAvgPool) {
  ASSERT_EQ(
      c10::str(AvgPool1d(5)),
      "torch::nn::AvgPool1d(kernel_size=5, stride=5, padding=0)");
  ASSERT_EQ(
      c10::str(AvgPool2d(5)),
      "torch::nn::AvgPool2d(kernel_size=[5, 5], stride=[5, 5], padding=[0, 0])");
  ASSERT_EQ(
      c10::str(AvgPool2d(AvgPool2dOptions(5).stride(2))),
      "torch::nn::AvgPool2d(kernel_size=[5, 5], stride=[2, 2], padding=[0, 0])");
  ASSERT_EQ(
      c10::str(AvgPool3d(5)),
      "torch::nn::AvgPool3d(kernel_size=[5, 5, 5], stride=[5, 5, 5], padding=[0, 0, 0])");
  ASSERT_EQ(
      c10::str(AvgPool3d(AvgPool3dOptions(5).stride(2))),
      "torch::nn::AvgPool3d(kernel_size=[5, 5, 5], stride=[2, 2, 2], padding=[0, 0, 0])");

  const auto options =
      AvgPool2dOptions(torch::IntArrayRef{5, 6}).stride({1, 2});
  ASSERT_EQ(
      c10::str(AvgPool2d(options)),
      "torch::nn::AvgPool2d(kernel_size=[5, 6], stride=[1, 2], padding=[0, 0])");
}

TEST_F(ModulesTest, PrettyPrintAdaptiveMaxPool) {
  ASSERT_EQ(
      c10::str(AdaptiveMaxPool1d(5)),
      "torch::nn::AdaptiveMaxPool1d(output_size=5)");

  const auto options = AdaptiveMaxPool1dOptions(3);
  ASSERT_EQ(
      c10::str(AdaptiveMaxPool1d(options)),
      "torch::nn::AdaptiveMaxPool1d(output_size=3)");

  ASSERT_EQ(
      c10::str(AdaptiveMaxPool2d(5)),
      "torch::nn::AdaptiveMaxPool2d(output_size=[5, 5])");
  ASSERT_EQ(
      c10::str(AdaptiveMaxPool2d(torch::IntArrayRef{5, 6})),
      "torch::nn::AdaptiveMaxPool2d(output_size=[5, 6])");

  ASSERT_EQ(
      c10::str(AdaptiveMaxPool3d(5)),
      "torch::nn::AdaptiveMaxPool3d(output_size=[5, 5, 5])");
  ASSERT_EQ(
      c10::str(AdaptiveMaxPool3d(torch::IntArrayRef{5, 6, 7})),
      "torch::nn::AdaptiveMaxPool3d(output_size=[5, 6, 7])");
}

TEST_F(ModulesTest, PrettyPrintAdaptiveAvgPool) {
  ASSERT_EQ(
      c10::str(AdaptiveAvgPool1d(5)),
      "torch::nn::AdaptiveAvgPool1d(output_size=5)");

  ASSERT_EQ(
      c10::str(AdaptiveAvgPool2d(5)),
      "torch::nn::AdaptiveAvgPool2d(output_size=[5, 5])");
  ASSERT_EQ(
      c10::str(AdaptiveAvgPool2d(torch::IntArrayRef{5, 6})),
      "torch::nn::AdaptiveAvgPool2d(output_size=[5, 6])");

  ASSERT_EQ(
      c10::str(AdaptiveAvgPool3d(5)),
      "torch::nn::AdaptiveAvgPool3d(output_size=[5, 5, 5])");
  ASSERT_EQ(
      c10::str(AdaptiveAvgPool3d(torch::IntArrayRef{5, 6, 7})),
      "torch::nn::AdaptiveAvgPool3d(output_size=[5, 6, 7])");
}

TEST_F(ModulesTest, PrettyPrintMaxUnpool) {
  ASSERT_EQ(
      c10::str(MaxUnpool1d(5)),
      "torch::nn::MaxUnpool1d(kernel_size=5, stride=5, padding=0)");
  ASSERT_EQ(
      c10::str(MaxUnpool1d(MaxUnpool1dOptions(5).stride(3).padding(1))),
      "torch::nn::MaxUnpool1d(kernel_size=5, stride=3, padding=1)");

  ASSERT_EQ(
      c10::str(MaxUnpool2d(5)),
      "torch::nn::MaxUnpool2d(kernel_size=[5, 5], stride=[5, 5], padding=[0, 0])");
  ASSERT_EQ(
      c10::str(MaxUnpool2d(torch::IntArrayRef{5, 6})),
      "torch::nn::MaxUnpool2d(kernel_size=[5, 6], stride=[5, 6], padding=[0, 0])");
  ASSERT_EQ(
      c10::str(MaxUnpool2d(MaxUnpool2dOptions(torch::IntArrayRef{5, 6}).stride({3, 4}).padding({1, 2}))),
      "torch::nn::MaxUnpool2d(kernel_size=[5, 6], stride=[3, 4], padding=[1, 2])");
}

TEST_F(ModulesTest, PrettyPrintDropout) {
  ASSERT_EQ(c10::str(Dropout(0.5)), "torch::nn::Dropout(rate=0.5)");
  ASSERT_EQ(
      c10::str(FeatureDropout(0.5)), "torch::nn::FeatureDropout(rate=0.5)");
}

TEST_F(ModulesTest, PrettyPrintFunctional) {
  ASSERT_EQ(c10::str(Functional(torch::relu)), "torch::nn::Functional()");
}

TEST_F(ModulesTest, PrettyPrintBatchNorm) {
  ASSERT_EQ(
      c10::str(BatchNorm(
          BatchNormOptions(4).eps(0.5).momentum(0.1).affine(false).stateful(
              true))),
      "torch::nn::BatchNorm(features=4, eps=0.5, momentum=0.1, affine=false, stateful=true)");
}

TEST_F(ModulesTest, PrettyPrintEmbedding) {
  ASSERT_EQ(
      c10::str(Embedding(10, 2)),
      "torch::nn::Embedding(count=10, dimension=2)");
}

TEST_F(ModulesTest, PrettyPrintHingeEmbeddingLoss) {
  ASSERT_EQ(
      c10::str(HingeEmbeddingLoss(HingeEmbeddingLossOptions().margin(4))),
      "torch::nn::HingeEmbeddingLoss(margin=4)");
}

TEST_F(ModulesTest, PrettyPrintCosineSimilarity) {
  ASSERT_EQ(
      c10::str(CosineSimilarity()),
      "torch::nn::CosineSimilarity(dim=1, eps=1e-08)");
  ASSERT_EQ(
      c10::str(CosineSimilarity(CosineSimilarityOptions().dim(0).eps(0.5))),
      "torch::nn::CosineSimilarity(dim=0, eps=0.5)");
}

TEST_F(ModulesTest, PrettyPrintPairwiseDistance) {
  ASSERT_EQ(
      c10::str(PairwiseDistance()),
      "torch::nn::PairwiseDistance(p=2, eps=1e-06, keepdim=false)");
  ASSERT_EQ(
      c10::str(PairwiseDistance(PairwiseDistanceOptions(3).eps(0.5).keepdim(true))),
      "torch::nn::PairwiseDistance(p=3, eps=0.5, keepdim=true)");
}

TEST_F(ModulesTest, PrettyPrintNestedModel) {
  struct InnerTestModule : torch::nn::Module {
    InnerTestModule()
        : torch::nn::Module("InnerTestModule"),
          fc(register_module("fc", torch::nn::Linear(3, 4))),
          table(register_module("table", torch::nn::Embedding(10, 2))) {}

    torch::nn::Linear fc;
    torch::nn::Embedding table;
  };

  struct TestModule : torch::nn::Module {
    TestModule()
        : torch::nn::Module("TestModule"),
          fc(register_module("fc", torch::nn::Linear(4, 5))),
          table(register_module("table", torch::nn::Embedding(10, 2))),
          inner(register_module("inner", std::make_shared<InnerTestModule>())) {
    }

    torch::nn::Linear fc;
    torch::nn::Embedding table;
    std::shared_ptr<InnerTestModule> inner;
  };

  ASSERT_EQ(
      c10::str(TestModule{}),
      "TestModule(\n"
      "  (fc): torch::nn::Linear(in=4, out=5, with_bias=true)\n"
      "  (table): torch::nn::Embedding(count=10, dimension=2)\n"
      "  (inner): InnerTestModule(\n"
      "    (fc): torch::nn::Linear(in=3, out=4, with_bias=true)\n"
      "    (table): torch::nn::Embedding(count=10, dimension=2)\n"
      "  )\n"
      ")");
}

TEST_F(ModulesTest, PrettyPrintELU) {
  ASSERT_EQ(c10::str(ELU()), "torch::nn::ELU(alpha=1)");
  ASSERT_EQ(c10::str(ELU(ELUOptions().alpha(42.42).inplace(true))),
            "torch::nn::ELU(alpha=42.42, inplace=true)");
}

TEST_F(ModulesTest, PrettyPrintHardshrink) {
  ASSERT_EQ(c10::str(Hardshrink()), "torch::nn::Hardshrink(0.5)");
  ASSERT_EQ(c10::str(Hardshrink(HardshrinkOptions().lambda(42.42))),
            "torch::nn::Hardshrink(42.42)");
}

TEST_F(ModulesTest, PrettyPrintHardtanh) {
  ASSERT_EQ(c10::str(Hardtanh()),
    "torch::nn::Hardtanh(min_val=-1, max_val=1)");
  ASSERT_EQ(c10::str(Hardtanh(
      HardtanhOptions().min_val(-42.42).max_val(0.42).inplace(true))),
    "torch::nn::Hardtanh(min_val=-42.42, max_val=0.42, inplace=true)");
}

TEST_F(ModulesTest, PrettyPrintLeakyReLU) {
  ASSERT_EQ(c10::str(LeakyReLU()),
    "torch::nn::LeakyReLU(negative_slope=0.01)");
  ASSERT_EQ(c10::str(LeakyReLU(
      LeakyReLUOptions().negative_slope(0.42).inplace(true))),
    "torch::nn::LeakyReLU(negative_slope=0.42, inplace=true)");
}<|MERGE_RESOLUTION|>--- conflicted
+++ resolved
@@ -1067,7 +1067,13 @@
   }
 }
 
-<<<<<<< HEAD
+TEST_F(ModulesTest, HardtanhMinValGEMaxVal) {
+  ASSERT_THROWS_WITH(Hardtanh{HardtanhOptions().min_val(0.42).max_val(0.42)},
+                     "max_val must be greater than min_val");
+  ASSERT_THROWS_WITH(Hardtanh{HardtanhOptions().min_val(0.42).max_val(-0.42)},
+                     "max_val must be greater than min_val");
+}
+
 TEST_F(ModulesTest, LeakyReLU) {
   const auto size = 3;
   for (const auto negative_slope : {0.0, 0.42, 1.0}) {
@@ -1085,13 +1091,6 @@
     auto y_exp = (x < 0) * x * negative_slope + (x >= 0) * x;
     ASSERT_TRUE(torch::allclose(y, y_exp));
   }
-=======
-TEST_F(ModulesTest, HardtanhMinValGEMaxVal) {
-  ASSERT_THROWS_WITH(Hardtanh{HardtanhOptions().min_val(0.42).max_val(0.42)},
-                     "max_val must be greater than min_val");
-  ASSERT_THROWS_WITH(Hardtanh{HardtanhOptions().min_val(0.42).max_val(-0.42)},
-                     "max_val must be greater than min_val");
->>>>>>> 5e72fe1e
 }
 
 TEST_F(ModulesTest, PrettyPrintIdentity) {
