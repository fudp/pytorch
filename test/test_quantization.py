--- conflicted
+++ resolved
@@ -8,13 +8,8 @@
 from torch.quantization import \
     QConfig_dynamic, default_weight_observer, dump_tensor,\
     quantize, prepare, convert, prepare_qat, quantize_qat, fuse_modules, \
-<<<<<<< HEAD
-    quantize_dynamic, default_qconfig, default_qat_qconfig, \
-    default_dynamic_qconfig, MinMaxObserver, PerChannelMinMaxObserver, QuantWrapper
-=======
     quantize_dynamic, default_qconfig, default_debug_qconfig, default_qat_qconfig, \
-    default_dynamic_qconfig, MinMaxObserver, TensorObserver, QuantWrapper
->>>>>>> 8321f259
+    default_dynamic_qconfig, MinMaxObserver, PerChannelMinMaxObserver, TensorObserver, QuantWrapper
 
 from common_utils import run_tests
 from common_quantization import QuantizationTestCase, SingleLayerLinearModel, \
