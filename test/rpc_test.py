--- conflicted
+++ resolved
@@ -11,7 +11,6 @@
 import torch.distributed.rpc as rpc
 from common_utils import load_tests
 from dist_utils import INIT_METHOD_TEMPLATE, TEST_CONFIG, dist_init
-from torch.distributed import ProcessGroupAgent
 from torch.distributed.rpc import RpcBackend
 from torch.distributed.rpc.internal import PythonUDF, _internal_rpc_pickler
 
@@ -19,7 +18,7 @@
 def requires_process_group_agent(message=""):
     def decorator(old_func):
         return unittest.skipUnless(
-            TEST_CONFIG.backend == RpcBackend.PROCESS_GROUP,
+            TEST_CONFIG.rpc_backend == RpcBackend.PROCESS_GROUP,
             message,
         )(old_func)
     return decorator
@@ -236,14 +235,7 @@
         )
         rpc.init_model_parallel(self_name="worker1", backend=backend_name, self_rank=1)
 
-<<<<<<< HEAD
     @requires_process_group_agent("PROCESS_GROUP rpc backend specific test, skip")
-=======
-    @unittest.skipIf(
-        TEST_CONFIG.rpc_backend != RpcBackend.PROCESS_GROUP,
-        "PROCESS_GROUP rpc backend specific test, skip",
-    )
->>>>>>> 32e1d043
     def test_duplicate_name(self):
         dist.init_process_group(backend=dist.Backend.GLOO, init_method=self.init_method)
         with self.assertRaisesRegex(RuntimeError, "is not unique"):
