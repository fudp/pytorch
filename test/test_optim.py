import warnings
import math
import unittest
import functools
from copy import deepcopy
import torch
from torch._six import inf
import torch.optim as optim
import torch.nn.functional as F
from torch.optim import SGD
from torch.autograd import Variable
from torch import sparse
from torch.optim.lr_scheduler import LambdaLR, StepLR, \
    MultiStepLR, ExponentialLR, CosineAnnealingLR, ReduceLROnPlateau, \
    _LRScheduler, CyclicLR, CosineAnnealingWarmRestarts, OneCycleLR
<<<<<<< HEAD
from common_utils import TestCase, run_tests, TEST_WITH_UBSAN, load_tests
=======
from common_utils import TestCase, run_tests, TEST_WITH_UBSAN, load_tests, \
    skipIfRocm
>>>>>>> 4f1f084d

# load_tests from common_utils is used to automatically filter tests for
# sharding on sandcastle. This line silences flake warnings
load_tests = load_tests


def rosenbrock(tensor):
    x, y = tensor
    return (1 - x) ** 2 + 100 * (y - x ** 2) ** 2


def drosenbrock(tensor):
    x, y = tensor
    return torch.Tensor((-400 * x * (y - x ** 2) - 2 * (1 - x), 200 * (y - x ** 2)))


class TestOptim(TestCase):
    def _test_rosenbrock_sparse(self, constructor, scheduler_constructors=None,
                                sparse_only=False):
        if scheduler_constructors is None:
            scheduler_constructors = []
        params_t = torch.Tensor([1.5, 1.5])

        params = Variable(params_t, requires_grad=True)
        optimizer = constructor([params])
        schedulers = []
        for scheduler_constructor in scheduler_constructors:
            schedulers.append(scheduler_constructor(optimizer))

        if not sparse_only:
            params_c = Variable(params_t.clone(), requires_grad=True)
            optimizer_c = constructor([params_c])

        solution = torch.Tensor([1, 1])
        initial_dist = params.data.dist(solution)

        def eval(params, sparse_grad, w):
            # Depending on w, provide only the x or y gradient
            optimizer.zero_grad()
            loss = rosenbrock(params)
            loss.backward()
            grad = drosenbrock(params.data)
            # NB: We torture test the optimizer by returning an
            # uncoalesced sparse tensor
            if w:
                i = torch.LongTensor([[0, 0]])
                x = grad[0]
                v = torch.Tensor([x / 4., x - x / 4.])
            else:
                i = torch.LongTensor([[1, 1]])
                y = grad[1]
                v = torch.Tensor([y - y / 4., y / 4.])
            x = sparse.DoubleTensor(i, v, torch.Size([2])).to(dtype=v.dtype)
            with torch.no_grad():
                if sparse_grad:
                    params.grad = x
                else:
                    params.grad = x.to_dense()
            return loss

        for i in range(2000):
            # Do cyclic coordinate descent
            w = i % 2
            optimizer.step(functools.partial(eval, params, True, w))
            for scheduler in schedulers:
                if isinstance(scheduler, ReduceLROnPlateau):
                    scheduler.step(rosenbrock(params))
                else:
                    scheduler.step()
            if not sparse_only:
                optimizer_c.step(functools.partial(eval, params_c, False, w))
                self.assertEqual(params.data, params_c.data)

        self.assertLessEqual(params.data.dist(solution), initial_dist)

    def _test_basic_cases_template(self, weight, bias, input, constructor, scheduler_constructors):
        weight = Variable(weight, requires_grad=True)
        bias = Variable(bias, requires_grad=True)
        input = Variable(input)
        optimizer = constructor(weight, bias)
        schedulers = []
        for scheduler_constructor in scheduler_constructors:
            schedulers.append(scheduler_constructor(optimizer))

        # to check if the optimizer can be printed as a string
        optimizer.__repr__()

        def fn():
            optimizer.zero_grad()
            y = weight.mv(input)
            if y.is_cuda and bias.is_cuda and y.get_device() != bias.get_device():
                y = y.cuda(bias.get_device())
            loss = (y + bias).pow(2).sum()
            loss.backward()
            return loss

        initial_value = fn().item()
        for _i in range(200):
            for scheduler in schedulers:
                if isinstance(scheduler, ReduceLROnPlateau):
                    val_loss = fn()
                    scheduler.step(val_loss)
                else:
                    scheduler.step()
            optimizer.step(fn)
        self.assertLess(fn().item(), initial_value)

    def _test_state_dict(self, weight, bias, input, constructor):
        weight = Variable(weight, requires_grad=True)
        bias = Variable(bias, requires_grad=True)
        input = Variable(input)

        def fn_base(optimizer, weight, bias):
            optimizer.zero_grad()
            i = input_cuda if weight.is_cuda else input
            loss = (weight.mv(i) + bias).pow(2).sum()
            loss.backward()
            return loss

        optimizer = constructor(weight, bias)
        fn = functools.partial(fn_base, optimizer, weight, bias)

        # Prime the optimizer
        for _i in range(20):
            optimizer.step(fn)
        # Clone the weights and construct new optimizer for them
        weight_c = Variable(weight.data.clone(), requires_grad=True)
        bias_c = Variable(bias.data.clone(), requires_grad=True)
        optimizer_c = constructor(weight_c, bias_c)
        fn_c = functools.partial(fn_base, optimizer_c, weight_c, bias_c)
        # Load state dict
        state_dict = deepcopy(optimizer.state_dict())
        state_dict_c = deepcopy(optimizer.state_dict())
        optimizer_c.load_state_dict(state_dict_c)
        # Run both optimizations in parallel
        for _i in range(20):
            optimizer.step(fn)
            optimizer_c.step(fn_c)
            self.assertEqual(weight, weight_c)
            self.assertEqual(bias, bias_c)
        # Make sure state dict wasn't modified
        self.assertEqual(state_dict, state_dict_c)

        # Check that state dict can be loaded even when we cast parameters
        # to a different type and move to a different device.
        if not torch.cuda.is_available():
            return

        input_cuda = Variable(input.data.float().cuda())
        weight_cuda = Variable(weight.data.float().cuda(), requires_grad=True)
        bias_cuda = Variable(bias.data.float().cuda(), requires_grad=True)
        optimizer_cuda = constructor(weight_cuda, bias_cuda)
        fn_cuda = functools.partial(fn_base, optimizer_cuda, weight_cuda, bias_cuda)

        state_dict = deepcopy(optimizer.state_dict())
        state_dict_c = deepcopy(optimizer.state_dict())
        optimizer_cuda.load_state_dict(state_dict_c)

        # Make sure state dict wasn't modified
        self.assertEqual(state_dict, state_dict_c)

        for _i in range(20):
            optimizer.step(fn)
            optimizer_cuda.step(fn_cuda)
            self.assertEqual(weight, weight_cuda)
            self.assertEqual(bias, bias_cuda)

        # validate deepcopy() copies all public attributes
        def getPublicAttr(obj):
            return set(k for k in obj.__dict__ if not k.startswith('_'))
        self.assertEqual(getPublicAttr(optimizer), getPublicAttr(deepcopy(optimizer)))

    def _test_basic_cases(self, constructor, scheduler_constructors=None,
                          ignore_multidevice=False):
        if scheduler_constructors is None:
            scheduler_constructors = []
        self._test_state_dict(
            torch.randn(10, 5),
            torch.randn(10),
            torch.randn(5),
            constructor
        )
        self._test_basic_cases_template(
            torch.randn(10, 5),
            torch.randn(10),
            torch.randn(5),
            constructor,
            scheduler_constructors
        )
        # non-contiguous parameters
        self._test_basic_cases_template(
            torch.randn(10, 5, 2)[..., 0],
            torch.randn(10, 2)[..., 0],
            torch.randn(5),
            constructor,
            scheduler_constructors
        )
        # CUDA
        if not torch.cuda.is_available():
            return
        self._test_basic_cases_template(
            torch.randn(10, 5).cuda(),
            torch.randn(10).cuda(),
            torch.randn(5).cuda(),
            constructor,
            scheduler_constructors
        )
        # Multi-GPU
        if not torch.cuda.device_count() > 1 or ignore_multidevice:
            return
        self._test_basic_cases_template(
            torch.randn(10, 5).cuda(0),
            torch.randn(10).cuda(1),
            torch.randn(5).cuda(0),
            constructor,
            scheduler_constructors
        )

    def _build_params_dict(self, weight, bias, **kwargs):
        return [{'params': [weight]}, dict(params=[bias], **kwargs)]

    def _build_params_dict_single(self, weight, bias, **kwargs):
        return [dict(params=bias, **kwargs)]

    def test_sgd(self):
        self._test_basic_cases(
            lambda weight, bias: optim.SGD([weight, bias], lr=1e-3)
        )
        self._test_basic_cases(
            lambda weight, bias: optim.SGD(
                self._build_params_dict(weight, bias, lr=1e-2),
                lr=1e-3)
        )
        self._test_basic_cases(
            lambda weight, bias: optim.SGD(
                self._build_params_dict_single(weight, bias, lr=1e-2),
                lr=1e-3)
        )
        self._test_basic_cases(
            lambda weight, bias: optim.SGD(
                self._build_params_dict_single(weight, bias, lr=1e-2))
        )
        self._test_basic_cases(
            lambda weight, bias: optim.SGD([weight, bias], lr=1e-3),
            [lambda opt: StepLR(opt, gamma=0.9, step_size=10)]
        )
        self._test_basic_cases(
            lambda weight, bias: optim.SGD([weight, bias], lr=1e-3),
            [lambda opt: StepLR(opt, gamma=0.9, step_size=10),
             lambda opt: ReduceLROnPlateau(opt)]
        )
        self._test_basic_cases(
            lambda weight, bias: optim.SGD([weight, bias], lr=1e-3),
            [lambda opt: StepLR(opt, gamma=0.99, step_size=10),
             lambda opt: ExponentialLR(opt, gamma=0.99),
             lambda opt: ReduceLROnPlateau(opt)]
        )
        with self.assertRaisesRegex(ValueError, "Invalid momentum value: -0.5"):
            optim.SGD(None, lr=1e-2, momentum=-0.5)

    def test_sgd_sparse(self):
        self._test_rosenbrock_sparse(
            lambda params: optim.SGD(params, lr=5e-3)
        )
        self._test_rosenbrock_sparse(
            lambda params: optim.SGD(params, lr=0.005),
            [lambda opt: StepLR(opt, gamma=0.99999, step_size=300)]
        )

    def test_adam(self):
        self._test_basic_cases(
            lambda weight, bias: optim.Adam([weight, bias], lr=1e-3)
        )
        self._test_basic_cases(
            lambda weight, bias: optim.Adam(
                self._build_params_dict(weight, bias, lr=1e-2),
                lr=1e-3)
        )
        self._test_basic_cases(
            lambda weight, bias: optim.Adam([weight, bias], lr=1e-3,
                                            amsgrad=True)
        )
        self._test_basic_cases(
            lambda weight, bias: optim.Adam(
                self._build_params_dict(weight, bias, lr=1e-2),
                lr=1e-3, amsgrad=True)
        )
        self._test_basic_cases(
            lambda weight, bias: optim.Adam(
                self._build_params_dict(weight, bias, lr=1e-2),
                lr=1e-3),
            [lambda opt: ExponentialLR(opt, gamma=0.9)]
        )
        self._test_basic_cases(
            lambda weight, bias: optim.Adam([weight, bias], lr=1e-3,
                                            amsgrad=True),
            [lambda opt: ExponentialLR(opt, gamma=0.9),
             lambda opt: ReduceLROnPlateau(opt)]
        )
        self._test_basic_cases(
            lambda weight, bias: optim.Adam(
                self._build_params_dict(weight, bias, lr=1e-2),
                lr=1e-3, amsgrad=True),
            [lambda opt: StepLR(opt, gamma=0.9, step_size=10),
             lambda opt: ReduceLROnPlateau(opt)]
        )
        with self.assertRaisesRegex(ValueError, "Invalid beta parameter at index 0: 1.0"):
            optim.Adam(None, lr=1e-2, betas=(1.0, 0.0))

    def test_adamw(self):
        self._test_basic_cases(
            lambda weight, bias: optim.AdamW([weight, bias], lr=1e-3)
        )
        self._test_basic_cases(
            lambda weight, bias: optim.AdamW(
                self._build_params_dict(weight, bias, lr=1e-2),
                lr=1e-3)
        )

    def test_sparse_adam(self):
        self._test_rosenbrock_sparse(
            lambda params: optim.SparseAdam(params, lr=4e-2),
            [],
            True
        )
        with self.assertRaisesRegex(ValueError, "Invalid beta parameter at index 0: 1.0"):
            optim.SparseAdam(None, lr=1e-2, betas=(1.0, 0.0))

    # ROCm precision is too low to pass this test
    @skipIfRocm
    def test_adadelta(self):
        self._test_basic_cases(
            lambda weight, bias: optim.Adadelta([weight, bias])
        )
        self._test_basic_cases(
            lambda weight, bias: optim.Adadelta(
                self._build_params_dict(weight, bias, rho=0.95))
        )
        self._test_basic_cases(
            lambda weight, bias: optim.Adadelta(
                self._build_params_dict(weight, bias, rho=0.95)),
            [lambda opt: StepLR(opt, gamma=0.9, step_size=10),
             lambda opt: ReduceLROnPlateau(opt)]
        )
        with self.assertRaisesRegex(ValueError, "Invalid rho value: 1.1"):
            optim.Adadelta(None, lr=1e-2, rho=1.1)

    def test_adagrad(self):
        self._test_basic_cases(
            lambda weight, bias: optim.Adagrad([weight, bias], lr=1e-1)
        )
        self._test_basic_cases(
            lambda weight, bias: optim.Adagrad([weight, bias], lr=1e-1,
                                               initial_accumulator_value=0.1)
        )
        self._test_basic_cases(
            lambda weight, bias: optim.Adagrad(
                self._build_params_dict(weight, bias, lr=1e-2),
                lr=1e-1)
        )
        self._test_basic_cases(
            lambda weight, bias: optim.Adagrad(
                self._build_params_dict(weight, bias, lr=1e-2),
                lr=1e-1),
            [lambda opt: ReduceLROnPlateau(opt)]
        )
        self._test_basic_cases(
            lambda weight, bias: optim.Adagrad(
                self._build_params_dict(weight, bias, lr=1e-2),
                lr=1e-1),
            [lambda opt: ReduceLROnPlateau(opt),
             lambda opt: ExponentialLR(opt, gamma=0.99)]
        )
        with self.assertRaisesRegex(ValueError, "Invalid lr_decay value: -0.5"):
            optim.Adagrad(None, lr=1e-2, lr_decay=-0.5)

    def test_adagrad_sparse(self):
        self._test_rosenbrock_sparse(
            lambda params: optim.Adagrad(params, lr=1e-1)
        )
        self._test_rosenbrock_sparse(
            lambda params: optim.Adagrad(params, lr=0.1),
            [lambda opt: StepLR(opt, gamma=1 - 1e-5, step_size=500),
             lambda opt: ReduceLROnPlateau(opt, threshold=1e-4)]
        )

    def test_adamax(self):
        self._test_basic_cases(
            lambda weight, bias: optim.Adamax([weight, bias], lr=1e-1)
        )
        self._test_basic_cases(
            lambda weight, bias: optim.Adamax(
                self._build_params_dict(weight, bias, lr=1e-2),
                lr=1e-1)
        )
        with self.assertRaisesRegex(ValueError, "Invalid beta parameter at index 1: 1.0"):
            optim.Adamax(None, lr=1e-2, betas=(0.0, 1.0))

    def test_rmsprop(self):
        self._test_basic_cases(
            lambda weight, bias: optim.RMSprop([weight, bias], lr=1e-2)
        )
        self._test_basic_cases(
            lambda weight, bias: optim.RMSprop(
                self._build_params_dict(weight, bias, lr=1e-3),
                lr=1e-2)
        )
        with self.assertRaisesRegex(ValueError, "Invalid momentum value: -1.0"):
            optim.RMSprop(None, lr=1e-2, momentum=-1.0)

    def test_asgd(self):
        self._test_basic_cases(
            lambda weight, bias: optim.ASGD([weight, bias], lr=1e-3, t0=100)
        )
        self._test_basic_cases(
            lambda weight, bias: optim.ASGD(
                self._build_params_dict(weight, bias, lr=1e-2),
                lr=1e-3, t0=100)
        )
        with self.assertRaisesRegex(ValueError, "Invalid weight_decay value: -0.5"):
            optim.ASGD(None, lr=1e-2, weight_decay=-0.5)

    def test_rprop(self):
        self._test_basic_cases(
            lambda weight, bias: optim.Rprop([weight, bias], lr=1e-3)
        )
        self._test_basic_cases(
            lambda weight, bias: optim.Rprop(
                self._build_params_dict(weight, bias, lr=1e-2),
                lr=1e-3)
        )
        with self.assertRaisesRegex(ValueError, "Invalid eta values: 1.0, 0.5"):
            optim.Rprop(None, lr=1e-2, etas=(1.0, 0.5))

    def test_lbfgs(self):
        self._test_basic_cases(
            lambda weight, bias: optim.LBFGS([weight, bias]),
            ignore_multidevice=True
        )
        self._test_basic_cases(
            lambda weight, bias: optim.LBFGS([weight, bias], line_search_fn="strong_wolfe"),
            ignore_multidevice=True
        )

    @unittest.skipIf(TEST_WITH_UBSAN, "division-by-zero error with UBSAN")
    def test_lbfgs_return_type(self):
        params = [torch.randn(10, 5), torch.randn(10)]
        opt1 = optim.LBFGS(params, 0.01, tolerance_grad=inf)
        opt2 = optim.LBFGS(params, 0.01, tolerance_grad=-inf)

        def closure():
            return torch.Tensor([10])

        res1 = opt1.step(closure)
        res2 = opt2.step(closure)
        self.assertEqual(type(res1), type(res2))

    def test_invalid_param_type(self):
        with self.assertRaises(TypeError):
            optim.SGD(Variable(torch.randn(5, 5)), lr=3)


class SchedulerTestNet(torch.nn.Module):
    def __init__(self):
        super(SchedulerTestNet, self).__init__()
        self.conv1 = torch.nn.Conv2d(1, 1, 1)
        self.conv2 = torch.nn.Conv2d(1, 1, 1)

    def forward(self, x):
        return self.conv2(F.relu(self.conv1(x)))


class LambdaLRTestObject:
    def __init__(self, value):
        self.value = value

    def __call__(self, epoch):
        return self.value * epoch

    def __eq__(self, other):
        if isinstance(other, self.__class__):
            return self.__dict__ == other.__dict__
        else:
            return False


class TestLRScheduler(TestCase):
    def setUp(self):
        super(TestLRScheduler, self).setUp()
        self.net = SchedulerTestNet()
        self.opt = SGD(
            [{'params': self.net.conv1.parameters()}, {'params': self.net.conv2.parameters(), 'lr': 0.5}],
            lr=0.05)

    def test_no_cyclic_references(self):
        import gc
        param = Variable(torch.Tensor(10), requires_grad=True)
        optim = SGD([param], lr=0.5)
        scheduler = LambdaLR(optim, lambda epoch: 1.0)
        del scheduler

        # Prior to Python 3.7, local variables in a function will be referred by the current frame.
        import sys
        if sys.version_info < (3, 7):
            import inspect
            referrers = gc.get_referrers(optim)
            self.assertTrue(
                len(referrers) == 1 and referrers[0] is inspect.currentframe(),
                "Optimizer should contain no cyclic references (except current frame)")
            del referrers
        else:
            self.assertTrue(
                len(gc.get_referrers(optim)) == 0,
                "Optimizer should contain no cyclic references")

        gc.collect()
        del optim
        self.assertEqual(
            gc.collect(), 0, "Optimizer should be garbage-collected on __del__")

    def test_old_pattern_warning(self):
        epochs = 35
        with warnings.catch_warnings(record=True) as ws:
            warnings.simplefilter("always")  # allow any warning to be raised
            scheduler = StepLR(self.opt, gamma=0.1, step_size=3)
            self.assertTrue(len(ws) == 0, "No warning should be raised")

        def old_pattern():
            for _ in range(epochs):
                scheduler.step()
                self.opt.step()

        self.assertWarnsRegex(old_pattern, r'how-to-adjust-learning-rate')

    def test_old_pattern_warning_with_arg(self):
        epochs = 35
        with warnings.catch_warnings(record=True) as ws:
            warnings.simplefilter("always")  # allow any warning to be raised
            scheduler = StepLR(self.opt, gamma=0.1, step_size=3)
            self.assertTrue(len(ws) == 0, "No warning should be raised")

        def old_pattern2():
            for _ in range(epochs):
                scheduler.step()
                self.opt.step()

        self.assertWarnsRegex(old_pattern2, r'how-to-adjust-learning-rate')

    def test_old_pattern_warning_resuming(self):
        epochs = 35
        for i, group in enumerate(self.opt.param_groups):
            group['initial_lr'] = 0.01

        with warnings.catch_warnings(record=True) as ws:
            warnings.simplefilter("always")  # allow any warning to be raised
            scheduler = StepLR(self.opt, gamma=0.1, step_size=3, last_epoch=10)
            self.assertTrue(len(ws) == 0, "No warning should be raised")

        def old_pattern():
            for _ in range(epochs):
                scheduler.step()
                self.opt.step()

        self.assertWarnsRegex(old_pattern, r'how-to-adjust-learning-rate')

    def test_old_pattern_warning_resuming_with_arg(self):
        epochs = 35
        for i, group in enumerate(self.opt.param_groups):
            group['initial_lr'] = 0.01

        with warnings.catch_warnings(record=True) as ws:
            warnings.simplefilter("always")  # allow any warning to be raised
            scheduler = StepLR(self.opt, gamma=0.1, step_size=3, last_epoch=10)
            self.assertTrue(len(ws) == 0, "No warning should be raised")

        def old_pattern2():
            for _ in range(epochs):
                scheduler.step()
                self.opt.step()

        self.assertWarnsRegex(old_pattern2, r'how-to-adjust-learning-rate')

    def test_old_pattern_warning_with_overridden_optim_step(self):
        epochs = 35
        for i, group in enumerate(self.opt.param_groups):
            group['initial_lr'] = 0.01

        with warnings.catch_warnings(record=True) as ws:
            warnings.simplefilter("always")  # allow any warning to be raised
            scheduler = StepLR(self.opt, gamma=0.1, step_size=3, last_epoch=10)
            self.assertTrue(len(ws) == 0, "No warning should be raised")

        # emulate use-case with optimizer.step overridden
        import types

        old_step = self.opt.step

        def new_step(o, *args, **kwargs):
            retval = old_step(*args, **kwargs)
            return retval

        self.opt.step = types.MethodType(new_step, self.opt)

        def old_pattern2():
            for _ in range(epochs):
                scheduler.step()
                self.opt.step()

        self.assertWarnsRegex(old_pattern2, r'how-to-adjust-learning-rate')

    def test_new_pattern_no_warning(self):
        epochs = 35
        with warnings.catch_warnings(record=True) as ws:
            warnings.simplefilter("always")  # allow any warning to be raised
            scheduler = StepLR(self.opt, gamma=0.1, step_size=3)
            self.assertTrue(len(ws) == 0, "No warning should be raised")

        with warnings.catch_warnings(record=True) as ws:
            warnings.simplefilter("always")  # allow any warning to be raised
            for _ in range(epochs):
                self.opt.step()
                scheduler.step()
            self.assertTrue(len(ws) == 0, "No warning should be raised")

    def test_new_pattern_no_warning_with_arg(self):
        epochs = 35
        with warnings.catch_warnings(record=True) as ws:
            warnings.simplefilter("always")  # allow any warning to be raised
            scheduler = StepLR(self.opt, gamma=0.1, step_size=3)
            self.assertTrue(len(ws) == 0, "No warning should be raised")

        with warnings.catch_warnings(record=True) as ws:
            warnings.simplefilter("always")  # allow any warning to be raised
            for _ in range(epochs):
                self.opt.step()
                scheduler.step()
            self.assertTrue(len(ws) == 0, "No warning should be raised")

    def test_new_pattern_no_warning_with_overridden_optim_step(self):
        epochs = 35
        with warnings.catch_warnings(record=True) as ws:
            warnings.simplefilter("always")  # allow any warning to be raised
            scheduler = StepLR(self.opt, gamma=0.1, step_size=3)
            self.assertTrue(len(ws) == 0, "No warning should be raised")

        # emulate use-case with optimizer.step overridden
        import types

        old_step = self.opt.step

        def new_step(o, *args, **kwargs):
            retval = old_step(*args, **kwargs)
            return retval

        self.opt.step = types.MethodType(new_step, self.opt)

        def new_pattern():
            for e in range(epochs):
                self.opt.step()
                scheduler.step()

        self.assertWarnsRegex(new_pattern, r'`optimizer.step\(\)` has been overridden')

    def _test_lr_is_constant_for_constant_epoch(self, scheduler):
        l = []

        # warnings.filterwarnings("ignore", category=DeprecationWarning)
        for _ in range(10):
            scheduler.step(2)
            l.append(self.opt.param_groups[0]['lr'])
        self.assertAlmostEqual(min(l), max(l))

    def test_step_lr_is_constant_for_constant_epoch(self):
        scheduler = StepLR(self.opt, 2)
        self._test_lr_is_constant_for_constant_epoch(scheduler)

    def test_exponential_lr_is_constant_for_constant_epoch(self):
        scheduler = ExponentialLR(self.opt, gamma=0.9)
        self._test_lr_is_constant_for_constant_epoch(scheduler)

    def test_step_lr(self):
        # lr = 0.05     if epoch < 3
        # lr = 0.005    if 30 <= epoch < 6
        # lr = 0.0005   if epoch >= 9
        epochs = 10
        single_targets = [0.05] * 3 + [0.005] * 3 + [0.0005] * 3 + [0.00005] * 3
        targets = [single_targets, list(map(lambda x: x * epochs, single_targets))]
        scheduler = StepLR(self.opt, gamma=0.1, step_size=3)
        self._test(scheduler, targets, epochs)

    def test_get_last_lr_step_lr(self):
        from torch.nn import Parameter
        epochs = 10
        optimizer = torch.optim.SGD([Parameter(torch.randn(2, 2, requires_grad=True))], 0.1)
        targets = [[0.1] * 3 + [0.01] * 3 + [0.001] * 3 + [0.0001]]
        scheduler = torch.optim.lr_scheduler.StepLR(optimizer, 3, gamma=0.1)
        self._test_get_last_lr(scheduler, targets, epochs)

    def test_get_last_lr_multi_step_lr(self):
        # lr = 0.05     if epoch < 2
        # lr = 0.005    if 2 <= epoch < 5
        # lr = 0.0005   if 5 <= epoch < 9
        # lr = 0.00005   if 9 <= epoch
        epochs = 10
        single_targets = [0.05] * 2 + [0.005] * 3 + [0.0005] * 4 + [0.00005] * 1
        targets = [single_targets, list(map(lambda x: x * epochs, single_targets))]
        scheduler = MultiStepLR(self.opt, gamma=0.1, milestones=[2, 5, 9])
        self._test_get_last_lr(scheduler, targets, epochs)

    def test_multi_step_lr(self):
        # lr = 0.05     if epoch < 2
        # lr = 0.005    if 2 <= epoch < 5
        # lr = 0.0005   if epoch < 9
        # lr = 0.00005   if epoch >= 9
        epochs = 10
        single_targets = [0.05] * 2 + [0.005] * 3 + [0.0005] * 4 + [0.00005] * 3
        targets = [single_targets, list(map(lambda x: x * epochs, single_targets))]
        scheduler = MultiStepLR(self.opt, gamma=0.1, milestones=[2, 5, 9])
        self._test(scheduler, targets, epochs)

    def test_exp_lr(self):
        epochs = 10
        single_targets = [0.05 * (0.9 ** x) for x in range(epochs)]
        targets = [single_targets, list(map(lambda x: x * epochs, single_targets))]
        scheduler = ExponentialLR(self.opt, gamma=0.9)
        self._test(scheduler, targets, epochs)

    def test_cos_anneal_lr(self):
        epochs = 10
        eta_min = 1e-10
        single_targets = [eta_min + (0.05 - eta_min) *
                          (1 + math.cos(math.pi * x / epochs)) / 2
                          for x in range(epochs)]
        targets = [single_targets, list(map(lambda x: x * epochs, single_targets))]
        scheduler = CosineAnnealingLR(self.opt, T_max=epochs, eta_min=eta_min)
        self._test(scheduler, targets, epochs)

    def test_closed_form_step_lr(self):
        scheduler = StepLR(self.opt, gamma=0.1, step_size=3)
        closed_form_scheduler = StepLR(self.opt, gamma=0.1, step_size=3)
        self._test_against_closed_form(scheduler, closed_form_scheduler, 20)

    def test_closed_form_multi_step_lr(self):
        scheduler = MultiStepLR(self.opt, gamma=0.1, milestones=[2, 5, 9])
        closed_form_scheduler = MultiStepLR(self.opt, gamma=0.1, milestones=[2, 5, 9])
        self._test_against_closed_form(scheduler, closed_form_scheduler, 20)

    def test_closed_form_exp_lr(self):
        scheduler = ExponentialLR(self.opt, gamma=0.9)
        closed_form_scheduler = ExponentialLR(self.opt, gamma=0.9)
        self._test_against_closed_form(scheduler, closed_form_scheduler, 20)

    def test_closed_form_cos_anneal_lr(self):
        eta_min = 1e-10
        epochs = 20
        T_max = 5
        scheduler = CosineAnnealingLR(self.opt, T_max=T_max, eta_min=eta_min)
        closed_form_scheduler = CosineAnnealingLR(self.opt, T_max=T_max, eta_min=eta_min)
        self._test_against_closed_form(scheduler, closed_form_scheduler, epochs)

    def test_reduce_lr_on_plateau1(self):
        epochs = 10
        for param_group in self.opt.param_groups:
            param_group['lr'] = 0.5
        targets = [[0.5] * 20]
        metrics = [10 - i * 0.0167 for i in range(20)]
        scheduler = ReduceLROnPlateau(self.opt, threshold_mode='abs', mode='min',
                                      threshold=0.01, patience=5, cooldown=5)
        self._test_reduce_lr_on_plateau(scheduler, targets, metrics, epochs)

    def test_reduce_lr_on_plateau2(self):
        epochs = 22
        for param_group in self.opt.param_groups:
            param_group['lr'] = 0.5
        targets = [[0.5] * 6 + [0.05] * 7 + [0.005] * 7 + [0.0005] * 2]
        metrics = [10 - i * 0.0165 for i in range(22)]
        scheduler = ReduceLROnPlateau(self.opt, patience=5, cooldown=0, threshold_mode='abs',
                                      mode='min', threshold=0.1)
        self._test_reduce_lr_on_plateau(scheduler, targets, metrics, epochs)

    def test_reduce_lr_on_plateau3(self):
        epochs = 22
        for param_group in self.opt.param_groups:
            param_group['lr'] = 0.5
        targets = [[0.5] * (2 + 6) + [0.05] * (5 + 6) + [0.005] * 4]
        metrics = [-0.8] * 2 + [-0.234] * 20
        scheduler = ReduceLROnPlateau(self.opt, mode='max', patience=5, cooldown=5,
                                      threshold_mode='abs')
        self._test_reduce_lr_on_plateau(scheduler, targets, metrics, epochs)

    def test_reduce_lr_on_plateau4(self):
        epochs = 20
        for param_group in self.opt.param_groups:
            param_group['lr'] = 0.5
        targets = [[0.5] * 20]
        metrics = [1.5 * (1.025 ** i) for i in range(20)]  # 1.025 > 1.1**0.25
        scheduler = ReduceLROnPlateau(self.opt, mode='max', patience=3,
                                      threshold_mode='rel', threshold=0.1)
        self._test_reduce_lr_on_plateau(scheduler, targets, metrics, epochs)

    def test_reduce_lr_on_plateau5(self):
        epochs = 20
        for param_group in self.opt.param_groups:
            param_group['lr'] = 0.5
        targets = [[0.5] * 6 + [0.05] * (5 + 6) + [0.005] * 4]
        metrics = [1.5 * (1.005 ** i) for i in range(20)]
        scheduler = ReduceLROnPlateau(self.opt, mode='max', threshold_mode='rel',
                                      threshold=0.1, patience=5, cooldown=5)
        self._test_reduce_lr_on_plateau(scheduler, targets, metrics, epochs)

    def test_reduce_lr_on_plateau6(self):
        epochs = 20
        for param_group in self.opt.param_groups:
            param_group['lr'] = 0.5
        targets = [[0.5] * 20]
        metrics = [1.5 * (0.85 ** i) for i in range(20)]
        scheduler = ReduceLROnPlateau(self.opt, mode='min', threshold_mode='rel',
                                      threshold=0.1)
        self._test_reduce_lr_on_plateau(scheduler, targets, metrics, epochs)

    def test_reduce_lr_on_plateau7(self):
        epochs = 20
        for param_group in self.opt.param_groups:
            param_group['lr'] = 0.5
        targets = [[0.5] * 6 + [0.05] * (5 + 6) + [0.005] * 4]
        metrics = [1] * 7 + [0.6] + [0.5] * 12
        scheduler = ReduceLROnPlateau(self.opt, mode='min', threshold_mode='rel',
                                      threshold=0.1, patience=5, cooldown=5)
        self._test_reduce_lr_on_plateau(scheduler, targets, metrics, epochs)

    def test_reduce_lr_on_plateau8(self):
        epochs = 20
        for param_group in self.opt.param_groups:
            param_group['lr'] = 0.5
        targets = [[0.5] * 6 + [0.4] * 14, [0.5] * 6 + [0.3] * 14]
        metrics = [1.5 * (1.005 ** i) for i in range(20)]
        scheduler = ReduceLROnPlateau(self.opt, mode='max', threshold_mode='rel', min_lr=[0.4, 0.3],
                                      threshold=0.1, patience=5, cooldown=5)
        self._test_reduce_lr_on_plateau(scheduler, targets, metrics, epochs)

    def test_compound_step_and_multistep_lr(self):
        epochs = 10
        schedulers = [None] * 2
        schedulers[0] = StepLR(self.opt, gamma=0.1, step_size=3)
        schedulers[1] = MultiStepLR(self.opt, gamma=0.1, milestones=[2, 5, 9])
        targets = [[0.05] * 2 + [0.005] * 1 + [5e-4] * 2 + [5e-5] + [5e-6] * 3 + [5e-8]]
        self._test(schedulers, targets, epochs)

    def test_compound_step_and_exp_lr(self):
        epochs = 10
        schedulers = [None] * 2
        single_targets = [0.05 * (0.9 ** x) for x in range(3)]
        single_targets += [0.005 * (0.9 ** x) for x in range(3, 6)]
        single_targets += [0.0005 * (0.9 ** x) for x in range(6, 9)]
        single_targets += [0.00005 * (0.9 ** x) for x in range(9, 12)]
        targets = [single_targets, list(map(lambda x: x * epochs, single_targets))]
        schedulers[0] = StepLR(self.opt, gamma=0.1, step_size=3)
        schedulers[1] = ExponentialLR(self.opt, gamma=0.9)
        self._test(schedulers, targets, epochs)

    def test_compound_exp_and_multistep_lr(self):
        epochs = 10
        schedulers = [None] * 2
        single_targets = [0.05 * (0.9 ** x) for x in range(2)]
        single_targets += [0.005 * (0.9 ** x) for x in range(2, 5)]
        single_targets += [0.0005 * (0.9 ** x) for x in range(5, 9)]
        single_targets += [0.00005 * (0.9 ** x) for x in range(9, 11)]
        targets = [single_targets, list(map(lambda x: x * epochs, single_targets))]
        schedulers[0] = MultiStepLR(self.opt, gamma=0.1, milestones=[2, 5, 9])
        schedulers[1] = ExponentialLR(self.opt, gamma=0.9)
        self._test(schedulers, targets, epochs)

    def test_compound_cosanneal_and_step_lr(self):
        epochs = 10
        eta_min = 1e-10
        single_targets = [eta_min + (0.05 - eta_min) *
                          (1 + math.cos(math.pi * x / epochs)) / 2
                          for x in range(epochs)]
        single_targets = [x * 0.1 ** (i // 3) for i, x in enumerate(single_targets)]
        targets = [single_targets, list(map(lambda x: x * epochs, single_targets))]
        schedulers = [None] * 2
        schedulers[0] = CosineAnnealingLR(self.opt, T_max=epochs, eta_min=eta_min)
        schedulers[1] = StepLR(self.opt, gamma=0.1, step_size=3)
        self._test(schedulers, targets, epochs)

    def test_compound_cosanneal_and_multistep_lr(self):
        epochs = 10
        eta_min = 1e-10
        single_targets = [eta_min + (0.05 - eta_min) *
                          (1 + math.cos(math.pi * x / epochs)) / 2
                          for x in range(epochs)]
        multipliers = [1] * 2 + [0.1] * 3 + [0.01] * 4 + [0.001]
        single_targets = [x * y for x, y in zip(single_targets, multipliers)]
        targets = [single_targets, list(map(lambda x: x * epochs, single_targets))]
        schedulers = [None] * 2
        schedulers[0] = CosineAnnealingLR(self.opt, T_max=epochs, eta_min=eta_min)
        schedulers[1] = MultiStepLR(self.opt, gamma=0.1, milestones=[2, 5, 9])
        self._test(schedulers, targets, epochs)

    def test_compound_cosanneal_and_exp_lr(self):
        epochs = 10
        eta_min = 1e-10
        single_targets = [eta_min + (0.05 - eta_min) *
                          (1 + math.cos(math.pi * x / epochs)) / 2
                          for x in range(epochs)]
        multipliers = [0.1 ** i for i in range(epochs)]
        single_targets = [x * y for x, y in zip(single_targets, multipliers)]
        targets = [single_targets, list(map(lambda x: x * epochs, single_targets))]
        schedulers = [None] * 2
        schedulers[0] = CosineAnnealingLR(self.opt, T_max=epochs, eta_min=eta_min)
        schedulers[1] = ExponentialLR(self.opt, gamma=0.1)
        self._test(schedulers, targets, epochs)

    def test_compound_reduce_lr_on_plateau1(self):
        epochs = 10
        for param_group in self.opt.param_groups:
            param_group['lr'] = 0.5
        single_targets = [0.5] * 20
        multipliers = [0.1 ** (i // 3) for i in range(20)]
        single_targets = [x * y for x, y in zip(multipliers, single_targets)]
        targets = [single_targets]
        targets = targets[1:]  # test runs step before checking lr
        metrics = [10 - i * 0.0167 for i in range(20)]
        schedulers = [None, None]
        schedulers[0] = ReduceLROnPlateau(self.opt, threshold_mode='abs', mode='min',
                                          threshold=0.01, patience=5, cooldown=5)
        schedulers[1] = StepLR(self.opt, gamma=0.1, step_size=3)
        self._test_reduce_lr_on_plateau(schedulers, targets, metrics, epochs)

    def test_compound_reduce_lr_on_plateau2(self):
        epochs = 22
        for param_group in self.opt.param_groups:
            param_group['lr'] = 0.5
        single_targets = [0.5] * 6 + [0.05] * 7 + [0.005] * 7 + [0.0005] * 2
        multipliers = [1] * 3 + [0.1] * 5 + [0.01] * 4 + [0.001] * 10
        single_targets = [x * y for x, y in zip(single_targets, multipliers)]
        targets = [single_targets]
        targets = targets[1:]  # test runs step before checking lr
        metrics = [10 - i * 0.0165 for i in range(22)]
        schedulers = [None] * 2
        schedulers[0] = ReduceLROnPlateau(self.opt, patience=5, cooldown=0, threshold_mode='abs',
                                          mode='min', threshold=0.1)
        schedulers[1] = MultiStepLR(self.opt, gamma=0.1, milestones=[3, 8, 12])
        self._test_reduce_lr_on_plateau(schedulers, targets, metrics, epochs)

    def test_compound_reduce_lr_on_plateau3(self):
        epochs = 22
        for param_group in self.opt.param_groups:
            param_group['lr'] = 0.5
        single_targets = [0.5] * (2 + 6) + [0.05] * (5 + 6) + [0.005] * 4
        multipliers = [0.1 ** i for i in range(epochs)]
        single_targets = [x * y for x, y in zip(multipliers, single_targets)]
        targets = [single_targets]
        targets = targets[1:]  # test runs step before checking lr
        metrics = [-0.8] * 2 + [-0.234] * 20
        schedulers = [None, None]
        schedulers[0] = ReduceLROnPlateau(self.opt, mode='max', patience=5, cooldown=5,
                                          threshold_mode='abs')
        schedulers[1] = ExponentialLR(self.opt, gamma=0.1)
        self._test_reduce_lr_on_plateau(schedulers, targets, metrics, epochs)

    def test_compound_reduce_lr_on_plateau4(self):
        epochs = 20
        for param_group in self.opt.param_groups:
            param_group['lr'] = 0.05
        epochs = 10
        eta_min = 1e-10
        single_targets = [eta_min + (0.05 - eta_min) *
                          (1 + math.cos(math.pi * x / epochs)) / 2
                          for x in range(epochs)]
        targets = [single_targets]
        targets = targets[1:]  # test runs step before checking lr
        metrics = [1.5 * (1.025 ** i) for i in range(20)]  # 1.025 > 1.1**0.25
        schedulers = [None, None]
        schedulers[0] = ReduceLROnPlateau(self.opt, mode='max', patience=3,
                                          threshold_mode='rel', threshold=0.1)
        schedulers[1] = CosineAnnealingLR(self.opt, epochs, eta_min)
        self._test_reduce_lr_on_plateau(schedulers, targets, metrics, epochs)

    def test_cycle_lr_invalid_mode(self):
        with self.assertRaises(ValueError):
            scheduler = CyclicLR(self.opt, base_lr=0, max_lr=0, mode="CATS")

    def test_cycle_lr_triangular_mode_one_lr(self):
        lr_target = [1, 2, 3, 4, 5, 4, 3, 2, 1, 2, 3]
        momentum_target = [5, 4, 3, 2, 1, 2, 3, 4, 5, 4, 3]
        lr_targets = [lr_target, lr_target]
        momentum_targets = [momentum_target, momentum_target]
        scheduler = CyclicLR(self.opt, base_lr=1, max_lr=5, step_size_up=4,
                             cycle_momentum=True, base_momentum=1, max_momentum=5,
                             mode='triangular')
        self._test_cycle_lr(scheduler, lr_targets, momentum_targets, len(lr_target))

    def test_cycle_lr_triangular_mode_one_lr_no_momentum(self):
        lr_target = [1, 2, 3, 4, 5, 4, 3, 2, 1, 2, 3]
        lr_targets = [lr_target, lr_target]
        momentum_target = [self.opt.defaults['momentum']] * len(lr_target)
        momentum_targets = [momentum_target, momentum_target]
        scheduler = CyclicLR(self.opt, base_lr=1, max_lr=5, step_size_up=4,
                             cycle_momentum=False, mode='triangular')
        self._test_cycle_lr(scheduler, lr_targets, momentum_targets, len(lr_target))

    def test_cycle_lr_triangular2_mode_one_lr(self):
        lr_target = [1, 2, 3, 4, 5, 4, 3, 2, 1, 1.5, 2.0, 2.5, 3.0, 2.5, 2.0, 1.5,
                     1, 1.25, 1.50, 1.75, 2.00, 1.75]
        momentum_target = [5.0, 4.0, 3.0, 2.0, 1.0, 2.0, 3.0, 4.0, 5.0, 4.5, 4.0,
                           3.5, 3.0, 3.5, 4.0, 4.5, 5.0, 4.75, 4.5, 4.25, 4.0, 4.25]
        lr_targets = [lr_target, lr_target]
        momentum_targets = [momentum_target, momentum_target]
        scheduler = CyclicLR(self.opt, base_lr=1, max_lr=5, step_size_up=4,
                             cycle_momentum=True, base_momentum=1, max_momentum=5,
                             mode='triangular2')
        self._test_cycle_lr(scheduler, lr_targets, momentum_targets, len(lr_target))

    def test_cycle_lr_exp_range_mode_one_lr(self):
        base_lr, max_lr = 1, 5
        diff_lr = max_lr - base_lr
        gamma = 0.9
        xs = [0, 0.25, 0.5, 0.75, 1, 0.75, 0.50, 0.25, 0, 0.25, 0.5, 0.75, 1]
        lr_target = list(map(lambda x: base_lr + x[1] * diff_lr * gamma**x[0], enumerate(xs)))
        momentum_target = list(map(lambda x: max_lr - x[1] * diff_lr * gamma**x[0], enumerate(xs)))
        lr_targets = [lr_target, lr_target]
        momentum_targets = [momentum_target, momentum_target]
        scheduler = CyclicLR(self.opt, base_lr=base_lr,
                             max_lr=max_lr, step_size_up=4,
                             cycle_momentum=True, base_momentum=base_lr, max_momentum=max_lr,
                             mode='exp_range', gamma=gamma)
        self._test_cycle_lr(scheduler, lr_targets, momentum_targets, len(lr_target))

    def test_cycle_lr_triangular_mode(self):
        lr_target_1 = [1, 2, 3, 4, 5, 4, 3, 2, 1, 2, 3]
        lr_target_2 = list(map(lambda x: x + 1, lr_target_1))
        lr_targets = [lr_target_1, lr_target_2]
        momentum_target_1 = [5, 4, 3, 2, 1, 2, 3, 4, 5, 4, 3]
        momentum_target_2 = list(map(lambda x: x + 1, momentum_target_1))
        momentum_targets = [momentum_target_1, momentum_target_2]
        scheduler = CyclicLR(self.opt, base_lr=[1, 2], max_lr=[5, 6], step_size_up=4,
                             cycle_momentum=True, base_momentum=[1, 2], max_momentum=[5, 6],
                             mode='triangular')
        self._test_cycle_lr(scheduler, lr_targets, momentum_targets, len(lr_target_1))

    def test_cycle_lr_triangular2_mode(self):
        lr_target_1 = [1, 2, 3, 4, 5, 4, 3, 2, 1, 1.5, 2.0, 2.5, 3.0, 2.5, 2.0, 1.5, 1,
                       1.25, 1.50, 1.75, 2.00, 1.75]
        lr_target_2 = list(map(lambda x: x + 2, lr_target_1))
        lr_targets = [lr_target_1, lr_target_2]
        momentum_target_1 = [5.0, 4.0, 3.0, 2.0, 1.0, 2.0, 3.0, 4.0, 5.0, 4.5, 4.0, 3.5,
                             3.0, 3.5, 4.0, 4.5, 5.0, 4.75, 4.5, 4.25, 4.0, 4.25]
        momentum_target_2 = list(map(lambda x: x + 2, momentum_target_1))
        momentum_targets = [momentum_target_1, momentum_target_2]
        scheduler = CyclicLR(self.opt, base_lr=[1, 3], max_lr=[5, 7], step_size_up=4,
                             cycle_momentum=True, base_momentum=[1, 3], max_momentum=[5, 7],
                             mode='triangular2')
        self._test_cycle_lr(scheduler, lr_targets, momentum_targets, len(lr_target_1))

    def test_cycle_lr_exp_range_mode(self):
        base_lr_1, max_lr_1 = 1, 5
        base_lr_2, max_lr_2 = 5, 12

        diff_lr_1 = max_lr_1 - base_lr_1
        diff_lr_2 = max_lr_2 - base_lr_2

        gamma = 0.9
        xs = [0, 0.25, 0.5, 0.75, 1, 0.75, 0.50, 0.25, 0, 0.25, 0.5, 0.75, 1]
        lr_target_1 = list(map(lambda x: base_lr_1 + x[1] * diff_lr_1 * gamma**x[0], enumerate(xs)))
        lr_target_2 = list(map(lambda x: base_lr_2 + x[1] * diff_lr_2 * gamma**x[0], enumerate(xs)))
        lr_targets = [lr_target_1, lr_target_2]
        momentum_target_1 = list(map(lambda x: max_lr_1 - x[1] * diff_lr_1 * gamma**x[0], enumerate(xs)))
        momentum_target_2 = list(map(lambda x: max_lr_2 - x[1] * diff_lr_2 * gamma**x[0], enumerate(xs)))
        momentum_targets = [momentum_target_1, momentum_target_2]
        scheduler = CyclicLR(self.opt, base_lr=[base_lr_1, base_lr_2],
                             max_lr=[max_lr_1, max_lr_2], step_size_up=4,
                             cycle_momentum=True, base_momentum=[base_lr_1, base_lr_2],
                             max_momentum=[max_lr_1, max_lr_2],
                             mode='exp_range', gamma=gamma)
        self._test_cycle_lr(scheduler, lr_targets, momentum_targets, len(lr_target_1))

    def test_cycle_lr_triangular_mode_step_size_up_down(self):
        lr_target = [1.0, 2.0, 3.0, 4.0, 5.0, 13.0 / 3, 11.0 / 3, 9.0 / 3, 7.0 / 3, 5.0 / 3, 1.0]
        lr_targets = [lr_target, lr_target]
        momentum_target = [5.0, 4.0, 3.0, 2.0, 1.0, 5.0 / 3, 7.0 / 3, 3.0, 11.0 / 3, 13.0 / 3, 5.0]
        momentum_targets = [momentum_target, momentum_target]

        scheduler = CyclicLR(self.opt, base_lr=1, max_lr=5,
                             step_size_up=4,
                             step_size_down=6,
                             cycle_momentum=True,
                             base_momentum=1, max_momentum=5,
                             mode='triangular')
        self._test_cycle_lr(scheduler, lr_targets, momentum_targets, len(lr_target))

    def test_cycle_lr_triangular2_mode_step_size_up_down(self):
        lr_base_target = ([
            1.0, 3.0, 5.0, 13.0 / 3, 11.0 / 3, 9.0 / 3, 7.0 / 3, 5.0 / 3, 1.0, 2.0, 3.0, 8.0 / 3,
            7.0 / 3, 6.0 / 3, 5.0 / 3, 4.0 / 3, 1.0, 3.0 / 2, 2.0, 11.0 / 6, 10.0 / 6, 9.0 / 6,
            8.0 / 6, 7.0 / 6
        ])
        momentum_base_target = ([
            5.0, 3.0, 1.0, 5.0 / 3, 7.0 / 3, 3.0, 11.0 / 3, 13.0 / 3, 5.0, 4.0, 3.0, 10.0 / 3,
            11.0 / 3, 4.0, 13.0 / 3, 14.0 / 3, 5.0, 4.5, 4.0, 25.0 / 6, 13.0 / 3, 4.5, 14.0 / 3,
            29.0 / 6
        ])
        deltas = [2 * i for i in range(0, 2)]
        base_lrs = [1 + delta for delta in deltas]
        max_lrs = [5 + delta for delta in deltas]
        lr_targets = [[x + delta for x in lr_base_target] for delta in deltas]
        momentum_targets = [[x + delta for x in momentum_base_target] for delta in deltas]
        scheduler = CyclicLR(
            self.opt,
            base_lr=base_lrs,
            max_lr=max_lrs,
            step_size_up=2,
            step_size_down=6,
            cycle_momentum=True,
            base_momentum=base_lrs,
            max_momentum=max_lrs,
            mode='triangular2')
        self._test_cycle_lr(scheduler, lr_targets, momentum_targets, len(lr_base_target))

    def test_cycle_lr_exp_range_mode_step_size_up_down(self):
        base_lr, max_lr = 1, 5
        diff_lr = max_lr - base_lr
        gamma = 0.9
        xs = ([
            0.0, 0.5, 1.0, 5.0 / 6, 4.0 / 6, 3.0 / 6, 2.0 / 6, 1.0 / 6, 0.0, 0.5, 1.0, 5.0 / 6,
            4.0 / 6
        ])
        lr_target = [base_lr + x * diff_lr * gamma**i for i, x in enumerate(xs)]
        lr_targets = [lr_target, lr_target]
        momentum_target = [max_lr - x * diff_lr * gamma**i for i, x in enumerate(xs)]
        momentum_targets = [momentum_target, momentum_target]
        scheduler = CyclicLR(self.opt, base_lr=base_lr, max_lr=max_lr,
                             step_size_up=2, step_size_down=6,
                             cycle_momentum=True, base_momentum=base_lr,
                             max_momentum=max_lr,
                             mode='exp_range', gamma=gamma)
        self._test_cycle_lr(scheduler, lr_targets, momentum_targets, len(lr_target))

    def test_cycle_lr_with_momentumless_optimizer(self):
        # Note [Temporarily set optimizer to Adam]
        # ~~~~~~~~~~~~~~~~~~~~~~~~~~~~~~~~~~~~~~~~
        # The TestLRScheduler object carries around an SGD optimizer to avoid having to
        # instantiate one for every test. This gets in the way for our very specific case
        # in which we need to use Adam (or really any optimizer that doesn't use momentum)
        # in order to test that the momentum bug in CyclicLR is fixed (the bug is described
        # in more detail in https://github.com/pytorch/pytorch/issues/19003 ).
        old_opt = self.opt
        self.opt = optim.Adam(
            [{'params': self.net.conv1.parameters()}, {'params': self.net.conv2.parameters(), 'lr': 0.5}],
            lr=0.05)

        lr_target = [1, 2, 3, 4, 5, 4, 3, 2, 1, 2, 3]
        lr_targets = [lr_target, lr_target]
        momentum_target = [None] * len(lr_target)
        momentum_targets = [momentum_target, momentum_target]
        scheduler = CyclicLR(self.opt, base_lr=1, max_lr=5, step_size_up=4,
                             cycle_momentum=False, mode='triangular')
        self._test_cycle_lr(scheduler, lr_targets, momentum_targets, len(lr_target))

        self.opt = old_opt  # set optimizer back to SGD

    def test_cycle_lr_cycle_momentum_fail_with_momentumless_optimizer(self):
        with self.assertRaises(ValueError):
            adam_opt = optim.Adam(self.net.parameters())
            scheduler = CyclicLR(adam_opt, base_lr=1, max_lr=5, cycle_momentum=True)

    def test_onecycle_lr_invalid_anneal_strategy(self):
        with self.assertRaises(ValueError):
            scheduler = OneCycleLR(self.opt, max_lr=1e-3, total_steps=10, anneal_strategy="CATS")

    def test_onecycle_lr_invalid_pct_start(self):
        with self.assertRaises(ValueError):
            scheduler = OneCycleLR(self.opt, max_lr=1e-3, total_steps=10, pct_start=1.1)

    def test_onecycle_lr_cannot_calculate_total_steps(self):
        with self.assertRaises(ValueError):
            scheduler = OneCycleLR(self.opt, max_lr=1e-3)

    def test_onecycle_lr_linear_annealing(self):
        lr_target = [1, 13, 25, 21.5, 18, 14.5, 11, 7.5, 4, 0.5]
        momentum_target = [22, 11.5, 1, 4, 7, 10, 13, 16, 19, 22]
        lr_targets = [lr_target, lr_target]
        momentum_targets = [momentum_target, momentum_target]
        scheduler = OneCycleLR(self.opt, max_lr=25, final_div_factor=2, base_momentum=1, max_momentum=22,
                               total_steps=10, anneal_strategy='linear')
        self._test_cycle_lr(scheduler, lr_targets, momentum_targets, 10)

    def test_onecycle_lr_cosine_annealing(self):
        def annealing_cos(start, end, pct):
            cos_out = math.cos(math.pi * pct) + 1
            return end + (start - end) / 2.0 * cos_out
        lr_target = [1, 13, 25, annealing_cos(25, 0.5, 1 / 7.0), annealing_cos(25, 0.5, 2 / 7.0),
                     annealing_cos(25, 0.5, 3 / 7.0), annealing_cos(25, 0.5, 4 / 7.0), annealing_cos(25, 0.5, 5 / 7.0),
                     annealing_cos(25, 0.5, 6 / 7.0), 0.5]
        momentum_target = [22, 11.5, 1, annealing_cos(1, 22, 1 / 7.0), annealing_cos(1, 22, 2 / 7.0),
                           annealing_cos(1, 22, 3 / 7.0), annealing_cos(1, 22, 4 / 7.0), annealing_cos(1, 22, 5 / 7.0),
                           annealing_cos(1, 22, 6 / 7.0), 22]
        lr_targets = [lr_target, lr_target]
        momentum_targets = [momentum_target, momentum_target]
        scheduler = OneCycleLR(self.opt, max_lr=25, final_div_factor=2, base_momentum=1, max_momentum=22,
                               total_steps=10)
        self._test_cycle_lr(scheduler, lr_targets, momentum_targets, 10)

    def test_cycle_lr_with_adam(self):
        old_opt = self.opt
        self.opt = optim.Adam(
            [{'params': self.net.conv1.parameters()}, {'params': self.net.conv2.parameters(), 'lr': 0.5}],
            lr=0.05)

        lr_target = [1, 13, 25, 21.5, 18, 14.5, 11, 7.5, 4, 0.5]
        momentum_target = [22, 11.5, 1, 4, 7, 10, 13, 16, 19, 22]
        lr_targets = [lr_target, lr_target]
        momentum_targets = [momentum_target, momentum_target]
        scheduler = OneCycleLR(self.opt, max_lr=25, final_div_factor=2, base_momentum=1, max_momentum=22,
                               total_steps=10, anneal_strategy='linear')
        self._test_cycle_lr(scheduler, lr_targets, momentum_targets, 10, use_beta1=True)
        self.opt = old_opt  # set optimizer back to SGD

    def test_lambda_lr(self):
        epochs = 10
        self.opt.param_groups[0]['lr'] = 0.05
        self.opt.param_groups[1]['lr'] = 0.4
        targets = [[0.05 * (0.9 ** x) for x in range(epochs)], [0.4 * (0.8 ** x) for x in range(epochs)]]
        scheduler = LambdaLR(self.opt,
                             lr_lambda=[lambda x1: 0.9 ** x1, lambda x2: 0.8 ** x2])
        self._test(scheduler, targets, epochs)

    def test_CosineAnnealingWarmRestarts_lr1(self):
        iters = 100
        eta_min = 1e-10
        T_mults = [1, 2, 4]
        for T_mult in T_mults:
            T_i = 10
            T_cur = 0
            targets = [[0.05], [0.5]]
            scheduler = CosineAnnealingWarmRestarts(self.opt, T_0=T_i, T_mult=T_mult, eta_min=eta_min)
            for _ in range(1, iters, 1):
                T_cur += 1
                if T_cur >= T_i:
                    T_cur = T_cur - T_i
                    T_i = int(T_mult) * T_i
                targets[0] += [eta_min + (0.05 - eta_min) * (1 + math.cos(math.pi * T_cur / T_i)) / 2]
                targets[1] += [eta_min + (0.5 - eta_min) * (1 + math.cos(math.pi * T_cur / T_i)) / 2]
            self._test(scheduler, targets, iters)

    def test_CosineAnnealingWarmRestarts_lr2(self):
        iters = 30
        eta_min = 1e-10
        T_mults = [1, 2, 4]
        for T_mult in T_mults:
            T_i = 10
            T_cur = 0
            targets = [[0.05], [0.5]]
            scheduler = CosineAnnealingWarmRestarts(self.opt, T_0=T_i, T_mult=T_mult, eta_min=eta_min)
            for _ in torch.arange(0.1, iters, 0.1):
                T_cur = round(T_cur + 0.1, 1)
                if T_cur >= T_i:
                    T_cur = T_cur - T_i
                    T_i = int(T_mult) * T_i
                targets[0] += [eta_min + (0.05 - eta_min) * (1 + math.cos(math.pi * T_cur / T_i)) / 2]
                targets[1] += [eta_min + (0.5 - eta_min) * (1 + math.cos(math.pi * T_cur / T_i)) / 2]
            self._test_CosineAnnealingWarmRestarts(scheduler, targets, iters)

    def test_CosineAnnealingWarmRestarts_lr3(self):
        epochs_for_T_mults = [[0, 1, 2, 3, 4, 5, 12, 27, 3, 4, 5, 6, 13],
                              [0, 1, 2, 3, 4, 5, 25, 32, 33, 34, 80, 81, 3],
                              [0, 0.1, 0.2, 0.3, 1.3, 2.3, 17.5, 18.5, 19.5, 29.5, 30.5, 31.5, 50]]
        T_curs_for_T_mults = [[1, 2, 3, 4, 5, 2, 7, 3, 4, 5, 6, 3],
                              [1, 2, 3, 4, 5, 15, 2, 3, 4, 10, 11, 3],
                              [0.1, 0.2, 0.3, 1.3, 2.3, 7.5, 8.5, 9.5, 19.5, 20.5, 21.5, 10]]
        T_is_for_T_mults = [[10, 10, 10, 10, 10, 10, 10, 10, 10, 10, 10, 10],
                            [10, 10, 10, 10, 10, 20, 40, 40, 40, 80, 80, 10],
                            [10, 10, 10, 10, 10, 30, 30, 30, 30, 30, 30, 90]]
        eta_min = 1e-10
        T_mults = [1, 2, 3]
        for epochs, T_mult, T_curs, T_is in zip(epochs_for_T_mults, T_mults, T_curs_for_T_mults, T_is_for_T_mults):
            targets = [[0.05], [0.5]]
            scheduler = CosineAnnealingWarmRestarts(self.opt, T_0=10, T_mult=T_mult, eta_min=eta_min)
            for T_cur, T_i in zip(T_curs, T_is):
                targets[0] += [eta_min + (0.05 - eta_min) * (1 + math.cos(math.pi * T_cur / T_i)) / 2]
                targets[1] += [eta_min + (0.5 - eta_min) * (1 + math.cos(math.pi * T_cur / T_i)) / 2]
            self._test_interleaved_CosineAnnealingWarmRestarts(scheduler, targets, epochs)

    def test_step_lr_state_dict(self):
        self._check_scheduler_state_dict(
            lambda: StepLR(self.opt, gamma=0.1, step_size=3),
            lambda: StepLR(self.opt, gamma=0.01 / 2, step_size=1))

    def test_multi_step_lr_state_dict(self):
        self._check_scheduler_state_dict(
            lambda: MultiStepLR(self.opt, gamma=0.1, milestones=[2, 5, 9]),
            lambda: MultiStepLR(self.opt, gamma=0.01, milestones=[1, 4, 6]))

    def test_exp_step_lr_state_dict(self):
        self._check_scheduler_state_dict(
            lambda: ExponentialLR(self.opt, gamma=0.1),
            lambda: ExponentialLR(self.opt, gamma=0.01))

    def test_cosine_lr_state_dict(self):
        epochs = 10
        eta_min = 1e-10
        self._check_scheduler_state_dict(
            lambda: CosineAnnealingLR(self.opt, T_max=epochs, eta_min=eta_min),
            lambda: CosineAnnealingLR(self.opt, T_max=epochs // 2, eta_min=eta_min / 2),
            epochs=epochs)

    def test_reduce_lr_on_plateau_state_dict(self):
        scheduler = ReduceLROnPlateau(self.opt, mode='min', factor=0.1, patience=2)
        for score in [1.0, 2.0, 3.0, 4.0, 3.0, 4.0, 5.0, 3.0, 2.0, 1.0]:
            scheduler.step(score)
        scheduler_copy = ReduceLROnPlateau(self.opt, mode='max', factor=0.5, patience=10)
        scheduler_copy.load_state_dict(scheduler.state_dict())
        for key in scheduler.__dict__.keys():
            if key not in {'optimizer', 'is_better'}:
                self.assertEqual(scheduler.__dict__[key], scheduler_copy.__dict__[key], allow_inf=True)

    def test_lambda_lr_state_dict_fn(self):
        scheduler = LambdaLR(self.opt, lr_lambda=lambda x: x)
        state = scheduler.state_dict()
        self.assertIsNone(state['lr_lambdas'][0])

        scheduler_copy = LambdaLR(self.opt, lr_lambda=lambda x: x)
        scheduler_copy.load_state_dict(state)
        for key in scheduler.__dict__.keys():
            if key not in {'optimizer', 'lr_lambdas'}:
                self.assertEqual(scheduler.__dict__[key], scheduler_copy.__dict__[key], allow_inf=True)

    def test_lambda_lr_state_dict_obj(self):
        scheduler = LambdaLR(self.opt, lr_lambda=LambdaLRTestObject(10))
        state = scheduler.state_dict()
        self.assertIsNotNone(state['lr_lambdas'][0])

        scheduler_copy = LambdaLR(self.opt, lr_lambda=LambdaLRTestObject(-1))
        scheduler_copy.load_state_dict(state)
        for key in scheduler.__dict__.keys():
            if key not in {'optimizer'}:
                self.assertEqual(scheduler.__dict__[key], scheduler_copy.__dict__[key], allow_inf=True)

    def test_CosineAnnealingWarmRestarts_lr_state_dict(self):
        self._check_scheduler_state_dict(
            lambda: CosineAnnealingWarmRestarts(self.opt, T_0=10, T_mult=2),
            lambda: CosineAnnealingWarmRestarts(self.opt, T_0=100))

    def _check_scheduler_state_dict(self, constr, constr2, epochs=10):
        scheduler = constr()
        for _ in range(epochs):
            scheduler.step()
        scheduler_copy = constr2()
        scheduler_copy.load_state_dict(scheduler.state_dict())
        for key in scheduler.__dict__.keys():
            if key != 'optimizer':
                self.assertAlmostEqual(scheduler.__dict__[key], scheduler_copy.__dict__[key])
        self.assertAlmostEqual(scheduler.get_last_lr(), scheduler_copy.get_last_lr())

    def _test_get_last_lr(self, schedulers, targets, epochs=10):
        if isinstance(schedulers, _LRScheduler):
            schedulers = [schedulers]
        for epoch in range(epochs):
            result = [scheduler.get_last_lr() for scheduler in schedulers]
            [scheduler.step() for scheduler in schedulers]
            target = [[t[epoch] for t in targets]] * len(schedulers)
            # print(target)
            for t, r in zip(target, result):
                self.assertAlmostEqual(target, result,
                                       msg='LR is wrong in epoch {}: expected {}, got {}'.format(
                                           epoch, t, r), delta=1e-5)

    def _test(self, schedulers, targets, epochs=10):
        if isinstance(schedulers, _LRScheduler):
            schedulers = [schedulers]
        for epoch in range(epochs):
            for param_group, target in zip(self.opt.param_groups, targets):
                self.assertAlmostEqual(target[epoch], param_group['lr'],
                                       msg='LR is wrong in epoch {}: expected {}, got {}'.format(
                                           epoch, target[epoch], param_group['lr']), delta=1e-5)
            [scheduler.step() for scheduler in schedulers]

    def _test_CosineAnnealingWarmRestarts(self, scheduler, targets, epochs=10):
        for index, epoch in enumerate(torch.arange(0, epochs, 0.1)):
            epoch = round(epoch.item(), 1)
            scheduler.step(epoch)
            for param_group, target in zip(self.opt.param_groups, targets):
                self.assertAlmostEqual(target[index], param_group['lr'],
                                       msg='LR is wrong in epoch {}: expected {}, got {}'.format(
                                           epoch, target[index], param_group['lr']), delta=1e-5)

    def _test_interleaved_CosineAnnealingWarmRestarts(self, scheduler, targets, epochs):
        for index, epoch in enumerate(epochs):
            scheduler.step(epoch)
            for param_group, target in zip(self.opt.param_groups, targets):
                self.assertAlmostEqual(target[index], param_group['lr'],
                                       msg='LR is wrong in epoch {}: expected {}, got {}'.format(
                                           epoch, target[index], param_group['lr']), delta=1e-5)

    def _test_against_closed_form(self, scheduler, closed_form_scheduler, epochs=10):
        self.setUp()
        targets = []
        # warnings.filterwarnings("ignore", category=DeprecationWarning)
        for epoch in range(epochs):
            closed_form_scheduler.step(epoch)
            targets.append([group['lr'] for group in self.opt.param_groups])
        self.setUp()
        for epoch in range(epochs):
            scheduler.step()
            for i, param_group in enumerate(self.opt.param_groups):
                self.assertAlmostEqual(targets[epoch][i], param_group['lr'],
                                       msg='LR is wrong in epoch {}: expected {}, got {}'.format(
                                           epoch, targets[epoch][i], param_group['lr']), delta=1e-5)

    def _test_reduce_lr_on_plateau(self, schedulers, targets, metrics, epochs=10, verbose=False):
        if isinstance(schedulers, _LRScheduler) or isinstance(schedulers, ReduceLROnPlateau):
            schedulers = [schedulers]
        for epoch in range(epochs):
            for scheduler in schedulers:
                if isinstance(scheduler, ReduceLROnPlateau):
                    scheduler.step(metrics[epoch])
                else:
                    scheduler.step()
            if verbose:
                print('epoch{}:\tlr={}'.format(epoch, self.opt.param_groups[0]['lr']))
            for param_group, target in zip(self.opt.param_groups, targets):
                self.assertAlmostEqual(target[epoch], param_group['lr'],
                                       msg='LR is wrong in epoch {}: expected {}, got {}'.format(
                                           epoch, target[epoch], param_group['lr']), delta=1e-5)

    def _test_cycle_lr(self, scheduler, lr_targets, momentum_targets, batch_iterations, verbose=False, use_beta1=False):
        for batch_num in range(batch_iterations):
            if verbose:
                if 'momentum' in self.opt.param_groups[0].keys():
                    print('batch{}:\tlr={},momentum={}'.format(batch_num, self.opt.param_groups[0]['lr'],
                                                               self.opt.param_groups[0]['momentum']))
                elif use_beta1 and 'betas' in self.opt.param_groups[0].keys():
                    print('batch{}:\tlr={},beta1={}'.format(batch_num, self.opt.param_groups[0]['lr'],
                                                            self.opt.param_groups[0]['betas'][0]))
                else:
                    print('batch{}:\tlr={}'.format(batch_num, self.opt.param_groups[0]['lr']))

            for param_group, lr_target, momentum_target in zip(self.opt.param_groups, lr_targets, momentum_targets):
                self.assertAlmostEqual(
                    lr_target[batch_num], param_group['lr'],
                    msg='LR is wrong in batch_num {}: expected {}, got {}'.format(
                        batch_num, lr_target[batch_num], param_group['lr']), delta=1e-5)

                if use_beta1 and 'betas' in param_group.keys():
                    self.assertAlmostEqual(
                        momentum_target[batch_num], param_group['betas'][0],
                        msg='Beta1 is wrong in batch_num {}: expected {}, got {}'.format(
                            batch_num, momentum_target[batch_num], param_group['betas'][0]), delta=1e-5)
                elif 'momentum' in param_group.keys():
                    self.assertAlmostEqual(
                        momentum_target[batch_num], param_group['momentum'],
                        msg='Momentum is wrong in batch_num {}: expected {}, got {}'.format(
                            batch_num, momentum_target[batch_num], param_group['momentum']), delta=1e-5)
            scheduler.step()

    def test_cosine_then_cyclic(self):
        # https://github.com/pytorch/pytorch/issues/21965

        max_lr = 0.3
        base_lr = 0.1
        optim_lr = 0.5

        model = torch.nn.Linear(2, 1)
        optimizer = torch.optim.SGD(model.parameters(), lr=optim_lr)
        lr_scheduler_1 = torch.optim.lr_scheduler.CosineAnnealingLR(optimizer, T_max=20, eta_min=0.1)
        lr_scheduler_2 = torch.optim.lr_scheduler.CyclicLR(
            optimizer, base_lr=base_lr, max_lr=max_lr, step_size_up=1, step_size_down=3
        )

        for i in range(40):
            if i <= lr_scheduler_1.T_max:
                lr_scheduler_1.step()
            else:
                lr_scheduler_2.step()
            last_lr = optimizer.param_groups[0]["lr"]

        self.assertLessEqual(last_lr, max_lr)

if __name__ == '__main__':
    run_tests()<|MERGE_RESOLUTION|>--- conflicted
+++ resolved
@@ -13,12 +13,8 @@
 from torch.optim.lr_scheduler import LambdaLR, StepLR, \
     MultiStepLR, ExponentialLR, CosineAnnealingLR, ReduceLROnPlateau, \
     _LRScheduler, CyclicLR, CosineAnnealingWarmRestarts, OneCycleLR
-<<<<<<< HEAD
-from common_utils import TestCase, run_tests, TEST_WITH_UBSAN, load_tests
-=======
 from common_utils import TestCase, run_tests, TEST_WITH_UBSAN, load_tests, \
     skipIfRocm
->>>>>>> 4f1f084d
 
 # load_tests from common_utils is used to automatically filter tests for
 # sharding on sandcastle. This line silences flake warnings
