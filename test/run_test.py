#!/usr/bin/env python

from __future__ import print_function

import argparse
from datetime import datetime
import os
import shutil
import signal
import subprocess
import sys
import tempfile

import torch
import torch._six
from torch.utils import cpp_extension
from common_utils import TEST_WITH_ROCM, shell
import torch.distributed as dist
PY36 = sys.version_info >= (3, 6)

TESTS = [
    'autograd',
    'cpp_api_parity',
    'cpp_extensions',
    'c10d',
    'c10d_spawn',
    'cuda',
    'cuda_primary_ctx',
    'dataloader',
    'dist_autograd_fork',
    'dist_autograd_spawn',
    'distributed',
    'distributions',
    'docs_coverage',
    'expecttest',
    'fake_quant',
    'indexing',
    'jit',
    'logging',
    'mkldnn',
    'multiprocessing',
    'multiprocessing_spawn',
    'nccl',
    'nn',
    'numba_integration',
    'optim',
    'qat',
    'quantization',
    'quantized',
    'quantized_tensor',
    'quantized_nn_mods',
    'quantizer',
<<<<<<< HEAD
    'rpc_fork',
    'rpc_spawn',
=======
>>>>>>> 2dff0b6f
    'sparse',
    'torch',
    'type_info',
    'type_hints',
    'utils',
    'namedtuple_return_api',
    'jit_fuser',
    'tensorboard',
    'namedtensor',
    'type_promotion',
    'jit_disabled',
    'function_schema',
]

# skip < 3.6 b/c fstrings added in 3.6
if PY36:
    TESTS.extend([
        'jit_py3',
        'rpc_fork',
        'rpc_spawn',
    ])

WINDOWS_BLACKLIST = [
    'distributed',
    'rpc_fork',
    'rpc_spawn',
    'dist_autograd_fork',
    'dist_autograd_spawn',
]

ROCM_BLACKLIST = [
    'c10d',
    'cpp_api_parity',
    'cpp_extensions',
    'distributed',
    'multiprocessing',
    'nccl',
    'rpc_fork',
    'rpc_spawn',
    'dist_autograd_fork',
    'dist_autograd_spawn',
]

DISTRIBUTED_TESTS_CONFIG = {}


if dist.is_available():
    if dist.is_mpi_available():
        DISTRIBUTED_TESTS_CONFIG['mpi'] = {
            'WORLD_SIZE': '3'
        }
    if dist.is_nccl_available():
        DISTRIBUTED_TESTS_CONFIG['nccl'] = {
            'WORLD_SIZE': '2' if torch.cuda.device_count() == 2 else '3'
        }
    if dist.is_gloo_available():
        DISTRIBUTED_TESTS_CONFIG['gloo'] = {
            'WORLD_SIZE': '2' if torch.cuda.device_count() == 2 else '3'
        }

# https://stackoverflow.com/questions/2549939/get-signal-names-from-numbers-in-python
SIGNALS_TO_NAMES_DICT = {getattr(signal, n): n for n in dir(signal)
                         if n.startswith('SIG') and '_' not in n}

CPP_EXTENSIONS_ERROR = """
Ninja (https://ninja-build.org) must be available to run C++ extensions tests,
but it could not be found. Install ninja with `pip install ninja`
or `conda install ninja`. Alternatively, disable C++ extensions test with
`run_test.py --exclude cpp_extensions`.
"""


def print_to_stderr(message):
    print(message, file=sys.stderr)


def run_test(executable, test_module, test_directory, options, *extra_unittest_args):
    unittest_args = options.additional_unittest_args
    if options.verbose:
        unittest_args.append('--verbose')
    # Can't call `python -m unittest test_*` here because it doesn't run code
    # in `if __name__ == '__main__': `. So call `python test_*.py` instead.
    argv = [test_module + '.py'] + unittest_args + list(extra_unittest_args)

    command = executable + argv
    return shell(command, test_directory)


def test_cuda_primary_ctx(executable, test_module, test_directory, options):
    return run_test(executable, test_module, test_directory, options, '--subprocess')


def test_cpp_extensions(executable, test_module, test_directory, options):
    try:
        cpp_extension.verify_ninja_availability()
    except RuntimeError:
        print(CPP_EXTENSIONS_ERROR)
        return 1
    cpp_extensions_test_dir = os.path.join(test_directory, 'cpp_extensions')
    return_code = shell([sys.executable, 'setup.py', 'install', '--root', './install'],
                        cwd=cpp_extensions_test_dir)
    if return_code != 0:
        return return_code
    if sys.platform != 'win32':
        return_code = shell([sys.executable, 'setup.py', 'install', '--root', './install'],
                            cwd=os.path.join(cpp_extensions_test_dir, 'no_python_abi_suffix_test'))
        if return_code != 0:
            return return_code

    python_path = os.environ.get('PYTHONPATH', '')
    try:
        cpp_extensions = os.path.join(test_directory, 'cpp_extensions')
        install_directory = ''
        # install directory is the one that is named site-packages
        for root, directories, _ in os.walk(os.path.join(cpp_extensions, 'install')):
            for directory in directories:
                if '-packages' in directory:
                    install_directory = os.path.join(root, directory)

        assert install_directory, 'install_directory must not be empty'
        os.environ['PYTHONPATH'] = os.pathsep.join([install_directory, python_path])
        return run_test(executable, test_module, test_directory, options)
    finally:
        os.environ['PYTHONPATH'] = python_path


def test_distributed(executable, test_module, test_directory, options):
    mpi_available = subprocess.call('command -v mpiexec', shell=True) == 0
    if options.verbose and not mpi_available:
        print_to_stderr(
            'MPI not available -- MPI backend tests will be skipped')
    config = DISTRIBUTED_TESTS_CONFIG
    for backend, env_vars in config.items():
        if backend == 'mpi' and not mpi_available:
            continue
        for with_init_file in {True, False}:
            tmp_dir = tempfile.mkdtemp()
            if options.verbose:
                with_init = ' with file init_method' if with_init_file else ''
                print_to_stderr(
                    'Running distributed tests for the {} backend{}'.format(
                        backend, with_init))
            os.environ['TEMP_DIR'] = tmp_dir
            os.environ['BACKEND'] = backend
            os.environ['INIT_METHOD'] = 'env://'
            os.environ.update(env_vars)
            if with_init_file:
                if test_module == "test_distributed":
                    init_method = 'file://{}/'.format(tmp_dir)
                else:
                    init_method = 'file://{}/shared_init_file'.format(tmp_dir)
                os.environ['INIT_METHOD'] = init_method
            try:
                os.mkdir(os.path.join(tmp_dir, 'barrier'))
                os.mkdir(os.path.join(tmp_dir, 'test_dir'))
                if backend == 'mpi':
                    # test mpiexec for --noprefix option
                    with open(os.devnull, 'w') as devnull:
                        noprefix_opt = '--noprefix' if subprocess.call(
                            'mpiexec -n 1 --noprefix bash -c ""', shell=True,
                            stdout=devnull, stderr=subprocess.STDOUT) == 0 else ''

                    mpiexec = ['mpiexec', '-n', '3', noprefix_opt] + executable

                    return_code = run_test(mpiexec, test_module,
                                           test_directory, options)
                else:
                    return_code = run_test(executable, test_module, test_directory,
                                           options)
                if return_code != 0:
                    return return_code
            finally:
                shutil.rmtree(tmp_dir)
    return 0


CUSTOM_HANDLERS = {
    'cuda_primary_ctx': test_cuda_primary_ctx,
    'cpp_extensions': test_cpp_extensions,
    'distributed': test_distributed,
}


def parse_test_module(test):
    return test.split('.')[0]


class TestChoices(list):
    def __init__(self, *args, **kwargs):
        super(TestChoices, self).__init__(args[0])

    def __contains__(self, item):
        return list.__contains__(self, parse_test_module(item))


def parse_args():
    parser = argparse.ArgumentParser(
        description='Run the PyTorch unit test suite',
        epilog='where TESTS is any of: {}'.format(', '.join(TESTS)))
    parser.add_argument(
        '-v',
        '--verbose',
        action='store_true',
        help='print verbose information and test-by-test results')
    parser.add_argument(
        '--jit',
        '--jit',
        action='store_true',
        help='run all jit tests')
    parser.add_argument(
        '-pt', '--pytest', action='store_true',
        help='If true, use `pytest` to execute the tests. E.g., this runs '
             'TestTorch with pytest in verbose and coverage mode: '
             'python run_test.py -vci torch -pt')
    parser.add_argument(
        '-c', '--coverage', action='store_true', help='enable coverage')
    parser.add_argument(
        '-i',
        '--include',
        nargs='+',
        choices=TestChoices(TESTS),
        default=TESTS,
        metavar='TESTS',
        help='select a set of tests to include (defaults to ALL tests).'
             ' tests can be specified with module name, module.TestClass'
             ' or module.TestClass.test_method')
    parser.add_argument(
        '-x',
        '--exclude',
        nargs='+',
        choices=TESTS,
        metavar='TESTS',
        default=[],
        help='select a set of tests to exclude')
    parser.add_argument(
        '-f',
        '--first',
        choices=TESTS,
        metavar='TESTS',
        help='select the test to start from (excludes previous tests)')
    parser.add_argument(
        '-l',
        '--last',
        choices=TESTS,
        metavar='TESTS',
        help='select the last test to run (excludes following tests)')
    parser.add_argument(
        '--bring-to-front',
        nargs='+',
        choices=TestChoices(TESTS),
        default=[],
        metavar='TESTS',
        help='select a set of tests to run first. This can be used in situations'
             ' where you want to run all tests, but care more about some set, '
             'e.g. after making a change to a specific component')
    parser.add_argument(
        '--ignore-win-blacklist',
        action='store_true',
        help='always run blacklisted windows tests')
    parser.add_argument(
        'additional_unittest_args',
        nargs='*',
        help='additional arguments passed through to unittest, e.g., '
             'python run_test.py -i sparse -- TestSparse.test_factory_size_check')
    return parser.parse_args()


def get_executable_command(options):
    if options.coverage:
        executable = ['coverage', 'run', '--parallel-mode', '--source torch']
    else:
        executable = [sys.executable]
    if options.pytest:
        executable += ['-m', 'pytest']
    return executable


def find_test_index(test, selected_tests, find_last_index=False):
    """Find the index of the first or last occurrence of a given test/test module in the list of selected tests.

    This function is used to determine the indices when slicing the list of selected tests when
    ``options.first``(:attr:`find_last_index`=False) and/or ``options.last``(:attr:`find_last_index`=True) are used.

    :attr:`selected_tests` can be a list that contains multiple consequent occurrences of tests
    as part of the same test module, e.g.:

    ```
    selected_tests = ['autograd', 'cuda', **'torch.TestTorch.test_acos',
                     'torch.TestTorch.test_tan', 'torch.TestTorch.test_add'**, 'utils']
    ```

    If :attr:`test`='torch' and :attr:`find_last_index`=False, result should be **2**.
    If :attr:`test`='torch' and :attr:`find_last_index`=True, result should be **4**.

    Arguments:
        test (str): Name of test to lookup
        selected_tests (list): List of tests
        find_last_index (bool, optional): should we lookup the index of first or last
            occurrence (first is default)

    Returns:
        index of the first or last occurance of the given test
    """
    idx = 0
    found_idx = -1
    for t in selected_tests:
        if t.startswith(test):
            found_idx = idx
            if not find_last_index:
                break
        idx += 1
    return found_idx


def exclude_tests(exclude_list, selected_tests, exclude_message=None):
    tests_copy = selected_tests[:]
    for exclude_test in exclude_list:
        for test in tests_copy:
            if test.startswith(exclude_test):
                if exclude_message is not None:
                    print_to_stderr('Excluding {} {}'.format(test, exclude_message))
                selected_tests.remove(test)
    return selected_tests


def get_selected_tests(options):
    selected_tests = options.include

    if options.bring_to_front:
        to_front = set(options.bring_to_front)
        selected_tests = options.bring_to_front + list(filter(lambda name: name not in to_front,
                                                              selected_tests))

    if options.first:
        first_index = find_test_index(options.first, selected_tests)
        selected_tests = selected_tests[first_index:]

    if options.last:
        last_index = find_test_index(options.last, selected_tests, find_last_index=True)
        selected_tests = selected_tests[:last_index + 1]

    selected_tests = exclude_tests(options.exclude, selected_tests)

    if sys.platform == 'win32' and not options.ignore_win_blacklist:
        target_arch = os.environ.get('VSCMD_ARG_TGT_ARCH')
        if target_arch != 'x64':
            WINDOWS_BLACKLIST.append('cpp_extensions')
            WINDOWS_BLACKLIST.append('jit')
            WINDOWS_BLACKLIST.append('jit_fuser')

        selected_tests = exclude_tests(WINDOWS_BLACKLIST, selected_tests, 'on Windows')

    elif TEST_WITH_ROCM:
        selected_tests = exclude_tests(ROCM_BLACKLIST, selected_tests, 'on ROCm')

    return selected_tests


def main():
    options = parse_args()
    executable = get_executable_command(options)  # this is a list
    print_to_stderr('Test executor: {}'.format(executable))
    test_directory = os.path.dirname(os.path.abspath(__file__))
    selected_tests = get_selected_tests(options)

    if options.verbose:
        print_to_stderr('Selected tests: {}'.format(', '.join(selected_tests)))

    if options.coverage:
        shell(['coverage', 'erase'])

    if options.jit:
        selected_tests = filter(lambda test_name: "jit" in test_name, TESTS)

    for test in selected_tests:
        test_name = 'test_{}'.format(test)
        test_module = parse_test_module(test)

        # Printing the date here can help diagnose which tests are slow
        print_to_stderr('Running {} ... [{}]'.format(test_name, datetime.now()))
        handler = CUSTOM_HANDLERS.get(test_module, run_test)
        return_code = handler(executable, test_name, test_directory, options)
        assert isinstance(return_code, int) and not isinstance(
            return_code, bool), 'Return code should be an integer'
        if return_code != 0:
            message = '{} failed!'.format(test_name)
            if return_code < 0:
                # subprocess.Popen returns the child process' exit signal as
                # return code -N, where N is the signal number.
                signal_name = SIGNALS_TO_NAMES_DICT[-return_code]
                message += ' Received signal: {}'.format(signal_name)
            raise RuntimeError(message)

    if options.coverage:
        shell(['coverage', 'combine'])
        shell(['coverage', 'html'])


if __name__ == '__main__':
    main()<|MERGE_RESOLUTION|>--- conflicted
+++ resolved
@@ -50,11 +50,6 @@
     'quantized_tensor',
     'quantized_nn_mods',
     'quantizer',
-<<<<<<< HEAD
-    'rpc_fork',
-    'rpc_spawn',
-=======
->>>>>>> 2dff0b6f
     'sparse',
     'torch',
     'type_info',
