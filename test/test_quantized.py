import numpy as np
import unittest

import torch
import torch.jit
import torch.nn.functional as F
from torch.nn.modules.utils import _pair

from hypothesis import assume, given
from hypothesis import strategies as st
import hypothesis_utils as hu
from hypothesis_utils import no_deadline

from common_utils import TEST_WITH_UBSAN, TestCase, run_tests, IS_WINDOWS, IS_PPC, \
    TEST_WITH_QNNPACK
from common_quantized import _quantize, _dequantize, _calculate_dynamic_qparams, \
    enable_mobile_quantized_engine

# Make sure we won't have overflows from vpmaddubsw instruction used in FBGEMM.
# On the current Intel x86 architecture, we need to utilize vpmaddubsw instruction
# for the 8-bit int multiplication. This instruction vertically multiplies each
# unsigned 8-bit integer from a with the corresponding signed 8-bit integer from
# b, producing intermediate signed 16-bit integers. This function modifies the
# weights to eliminate the overflow on the signed 16-bit integers.
def avoid_vpmaddubsw_overflow_linear(
    batch_size, input_channels, output_channels, X, X_min, X_max, W, W_min, W_max
):
    for i, j in np.ndindex((batch_size, output_channels)):
        for k in range(0, input_channels // 2 * 2, 2):
            x0 = X[i, k] - X_min
            x1 = X[i, k + 1] - X_min
            w0 = W[j, k] - 128 - W_min
            w1 = W[j, k + 1] - 128 - W_min
            if x0 * w0 + x1 * w1 < -(1 << 15):
                w1_adjusted = (-(1 << 15) - float(x0) * w0) / x1
                W[j, k + 1] = int(w1_adjusted) + 128 + W_min
            elif x0 * w0 + x1 * w1 > (1 << 15) - 1:
                w1_adjusted = ((1 << 15) - 1 - float(x0) * w0) / x1
                W[j, k + 1] = int(w1_adjusted) + 128 + W_min

    # Go through the same loop again to double check we don't have any overflow
    for i, j in np.ndindex((batch_size, output_channels)):
        for k in range(0, input_channels // 2 * 2, 2):
            x0 = X[i, k] - X_min
            x1 = X[i, k + 1] - X_min
            w0 = W[j, k] - 128 - W_min
            w1 = W[j, k + 1] - 128 - W_min
            assert -(1 << 15) <= x0 * w0 + x1 * w1 < (1 << 15)


# Reference quantized Linear operator
def qlinear_ref(X_q, X_scale, X_zp, W_q, W_scale, W_zp, b_q, Y_scale, Y_zp):
    X_q = np.reshape(X_q, (-1, X_q.shape[X_q.ndim - 1]))
    row_offsets_ref = X_q.sum(axis=1).astype(np.int32).reshape((-1, 1))
    col_offsets_ref = W_q.sum(axis=1).astype(np.int32).reshape((1, -1))
    assert X_q.ndim == 2
    batch_size, input_channels = X_q.shape
    Prod_XqWq_ref = (
        np.matmul(X_q.astype(np.int32), W_q.astype(np.int32).T)
        - W_zp * row_offsets_ref
        - X_zp * col_offsets_ref
        + input_channels * X_zp * W_zp
    )
    if b_q is not None:
        Prod_XqWq_ref += b_q
    Y_q_ref = _quantize(Prod_XqWq_ref, Y_scale / (X_scale * W_scale), Y_zp)
    return Y_q_ref

"""Computes the output shape given pooling parameters."""
def pool_output_shape(input_size, kernel_size, padding, stride,
                      dilation, ceiling_mode=False):
    if stride is None:
        stride = kernel_size
    output_size = (
        (input_size + 2 * padding - dilation * (kernel_size - 1) - 1
         + (stride - 1 if ceiling_mode else 0)) // stride + 1)
    if (padding > 0 and
            ((output_size - 1) * stride >= input_size + padding)):
        output_size += 1
    return output_size

class TestQuantizedOps(TestCase):

    """Tests the correctness of the quantized::relu op."""
    @given(X=hu.tensor(shapes=hu.array_shapes(1, 5, 1, 5),
                       qparams=hu.qparams()))
    def test_qrelu(self, X):
        X, (scale, zero_point, torch_type) = X

        Y = X.copy()
        Y[Y < 0] = 0
        qY = torch.quantize_linear(torch.from_numpy(Y), scale=scale,
                                   zero_point=zero_point, dtype=torch_type)
        X = torch.from_numpy(X)
        qX = torch.quantize_linear(X, scale=scale, zero_point=zero_point,
                                   dtype=torch_type)

        ops_under_test = {
            'native': torch.relu,
            'nn.functional': torch.nn.functional.relu,
        }

        for name, op in ops_under_test.items():
            qY_hat = op(qX)
            self.assertEqual(qY, qY_hat, message="{} relu failed".format(name))

        ops_under_test_inplace = {
            'inplace native': torch.relu_,
            'inplace nn.functional': torch.nn.functional.relu_,
        }

        for name, op_ in ops_under_test_inplace.items():
            qY_hat = qX.clone()
            op_(qY_hat)
            self.assertEqual(qY, qY_hat, message="{} relu failed".format(name))

    """Tests the correctness of the quantized::relu op."""
    @given(X=hu.tensor(shapes=hu.array_shapes(1, 5, 1, 5),
                       qparams=hu.qparams()))
    def test_qrelu6(self, X):
        X, (scale, zero_point, torch_type) = X

        Y = X.copy()
        Y[Y < 0] = 0
        Y[Y > 6.0] = 6.0
        qY = torch.quantize_linear(torch.from_numpy(Y), scale=scale,
                                   zero_point=zero_point, dtype=torch_type)
        X = torch.from_numpy(X)
        qX = torch.quantize_linear(X, scale=scale, zero_point=zero_point,
                                   dtype=torch_type)

        ops_under_test = {
            'ops.quantized': torch.ops.quantized.relu6,
            'module': torch.nn.quantized.ReLU6(),
        }

        for name, op in ops_under_test.items():
            qY_hat = op(qX)
            self.assertEqual(qY, qY_hat, message="{} relu failed".format(name))

    """Tests the correctness of the scalar addition."""
    @unittest.skip("temporarily disable until failures are fixed. " +
                   "See https://github.com/pytorch/pytorch/issues/26279")
    @no_deadline
    @given(A=hu.tensor(shapes=hu.array_shapes(1, 4, 1, 5),
                       elements=st.floats(-1e6, 1e6, allow_nan=False),
                       qparams=hu.qparams()),
           b=st.floats(-1e6, 1e6, allow_nan=False, allow_infinity=False))
    def test_qadd_scalar_relu(self, A, b):
        import copy
        add_scalar = torch.ops.quantized.add_scalar
        add_scalar_relu = torch.ops.quantized.add_scalar_relu

        A, (scale, zero_point, dtype) = A
        A = A.astype(np.float32)
        qA = torch.quantize_linear(torch.from_numpy(A), scale, zero_point, dtype)

        C = qA.dequantize() + b
        C_relu = copy.deepcopy(C)
        C_relu[C_relu < 0] = 0

        C_ref = torch.quantize_linear(C, scale, zero_point, dtype)
        C_relu_ref = torch.quantize_linear(C_relu, scale, zero_point, dtype)

        C_hat = add_scalar(qA, b, scale=scale, zero_point=zero_point)
        C_relu_hat = add_scalar_relu(qA, b, scale=scale, zero_point=zero_point)

        self.assertEqual(C_ref, C_hat,
                         message="Scalar add results don't match:\
                         {} vs {}".format(C_ref, C_hat))
        self.assertEqual(C_relu_ref, C_relu_hat,
                         message="Scalar add relu results don't match:\
                         {} vs {}".format(C_relu_ref, C_relu_hat))

    """Tests the correctness of the add and add_relu op."""
    def test_qadd_relu_same_qparams(self):
        for dtype in [torch.quint8, torch.qint8, torch.qint32]:
            add_relu = torch.ops.quantized.add_relu
            add = torch.ops.quantized.add
            add_out = torch.ops.quantized.add_out
            add_relu_out = torch.ops.quantized.add_relu_out

            # NB: This is a strange size so that we exercise both the vectorized
            # implementation (64-element chunks at at time) as well as the scalar
            # implementation
            A = torch.arange(-128, 130, dtype=torch.float)
            B = torch.arange(-128, 130, dtype=torch.float)
            scale = 2.0
            zero_point = 127
            qA = torch.quantize_linear(A, scale=scale, zero_point=zero_point,
                                       dtype=dtype)
            qB = torch.quantize_linear(B, scale=scale, zero_point=zero_point,
                                       dtype=dtype)

            # Add ReLU ground truth
            C = (qA.dequantize() + qB.dequantize()).numpy()
            np_dtype = {
                torch.quint8 : np.uint8,
                torch.qint8 : np.int8,
                torch.qint32 : np.int32
            }
            qC = _quantize(C, scale, zero_point, dtype=np_dtype[dtype])
            qC_hat = add(qA, qB, scale=scale, zero_point=zero_point)
            np.testing.assert_equal(qC, qC_hat.int_repr(),
                                    "Quantized addition failed.")
            qC_out_hat = torch._empty_affine_quantized(qC.shape,
                                                       scale=scale,
                                                       zero_point=zero_point,
                                                       dtype=dtype)
            add_out(qA, qB, out=qC_out_hat)
            self.assertEqual(qC_hat, qC_out_hat, message="Add.out failed")

            # Add + ReLU ground truth
            Crelu = C.copy()
            Crelu[C < 0] = 0
            qCrelu = _quantize(Crelu, scale, zero_point, dtype=np_dtype[dtype])
            qCrelu_hat = add_relu(qA, qB, scale=scale, zero_point=zero_point)
            np.testing.assert_equal(qCrelu, qCrelu_hat.int_repr(),
                                    "Quantized addition with ReLU failed.")
            qCrelu_out_hat = torch._empty_affine_quantized(qCrelu.shape,
                                                           scale=scale,
                                                           zero_point=zero_point,
                                                           dtype=dtype)
            add_relu_out(qA, qB, out=qCrelu_out_hat)
            self.assertEqual(qCrelu_hat, qCrelu_out_hat,
                             message="AddReLU.out failed")


    """Tests the correctness of the add and add_relu op."""
    def test_qadd_relu_different_qparams(self):
        for dtype in [torch.quint8, torch.qint8, torch.qint32]:
            add_relu = torch.ops.quantized.add_relu
            add = torch.ops.quantized.add
            add_out = torch.ops.quantized.add_out
            add_relu_out = torch.ops.quantized.add_relu_out

            # NB: This is a strange size so that we exercise both the vectorized
            # implementation (64-element chunks at at time) as well as the scalar
            # implementation
            A = torch.arange(-128, 130, dtype=torch.float)
            B = torch.arange(-128, 130, dtype=torch.float)
            scale_A = 3.0
            zero_point_A = 7
            scale_B = 5.0
            zero_point_B = 127

            scale_C = 0.5
            zero_point_C = 5

            qA = torch.quantize_linear(A, scale=scale_A, zero_point=zero_point_A,
                                       dtype=dtype)
            qB = torch.quantize_linear(B, scale=scale_B, zero_point=zero_point_B,
                                       dtype=dtype)

            # Add ground truth
            C = (qA.dequantize() + qB.dequantize()).numpy()
            np_dtype = {
                torch.quint8 : np.uint8,
                torch.qint8 : np.int8,
                torch.qint32 : np.int32
            }
            qC = _quantize(C, scale_C, zero_point_C, dtype=np_dtype[dtype])
            qC_hat = add(qA, qB, scale=scale_C, zero_point=zero_point_C)
            np.testing.assert_equal(qC, qC_hat.int_repr(),
                                    "Quantized addition failed.")
            qC_out_hat = torch._empty_affine_quantized(qC.shape,
                                                       scale=scale_C,
                                                       zero_point=zero_point_C,
                                                       dtype=dtype)
            add_out(qA, qB, out=qC_out_hat)
            self.assertEqual(qC_hat, qC_out_hat, message="Add.out failed")

            # Add + ReLU ground truth
            Crelu = C.copy()
            Crelu[C < 0] = 0
            qCrelu = _quantize(Crelu, scale_C, zero_point_C, dtype=np_dtype[dtype])
            qCrelu_hat = add_relu(qA, qB, scale=scale_C, zero_point=zero_point_C)
            np.testing.assert_equal(qCrelu, qCrelu_hat.int_repr(),
                                    "Quantized addition with ReLU failed.")
            qCrelu_out_hat = torch._empty_affine_quantized(qCrelu.shape,
                                                           scale=scale_C,
                                                           zero_point=zero_point_C,
                                                           dtype=dtype)
            add_relu_out(qA, qB, out=qCrelu_out_hat)
            self.assertEqual(qCrelu_hat, qCrelu_out_hat,
                             message="AddReLU.out failed")

    """Tests the correctness of the mul and mul_relu op."""
    def test_qmul_relu_same_qparams(self):
        mul_relu = torch.ops.quantized.mul_relu
        mul = torch.ops.quantized.mul
        mul_out = torch.ops.quantized.mul_out
        mul_relu_out = torch.ops.quantized.mul_relu_out

        A = torch.arange(-25, 25, dtype=torch.float)
        B = torch.arange(-25, 25, dtype=torch.float)
        scale = 2.0
        zero_point = 127
        qA = torch.quantize_linear(A, scale=scale, zero_point=zero_point,
                                   dtype=torch.quint8)
        qB = torch.quantize_linear(B, scale=scale, zero_point=zero_point,
                                   dtype=torch.quint8)

        # mul ReLU ground truth
        C = (qA.dequantize() * qB.dequantize()).numpy()
        qC = _quantize(C, scale, zero_point)
        qC_hat = mul(qA, qB, scale=scale, zero_point=zero_point)
        np.testing.assert_equal(qC, qC_hat.int_repr(),
                                "Quantized mulition failed.")
        qC_out_hat = torch._empty_affine_quantized(qC.shape,
                                                   scale=scale,
                                                   zero_point=zero_point,
                                                   dtype=torch.quint8)
        mul_out(qA, qB, out=qC_out_hat)
        self.assertEqual(qC_hat, qC_out_hat, message="mul.out failed")

        # mul + ReLU ground truth
        Crelu = C.copy()
        Crelu[C < 0] = 0
        qCrelu = _quantize(Crelu, scale, zero_point)
        qCrelu_hat = mul_relu(qA, qB, scale=scale, zero_point=zero_point)
        np.testing.assert_equal(qCrelu, qCrelu_hat.int_repr(),
                                "Quantized mulition with ReLU failed.")
        qCrelu_out_hat = torch._empty_affine_quantized(qCrelu.shape,
                                                       scale=scale,
                                                       zero_point=zero_point,
                                                       dtype=torch.quint8)
        mul_relu_out(qA, qB, out=qCrelu_out_hat)
        self.assertEqual(qCrelu_hat, qCrelu_out_hat,
                         message="mulReLU.out failed")

        # Scalar addition
        mul = torch.ops.quantized.mul_scalar
        for b in B:
            C_ref = qA.dequantize().numpy() * b.item()
            qC = _quantize(C_ref, scale, zero_point)
            dqC = _dequantize(qC, scale, zero_point)
            qC_hat = mul(qA, b.item(), scale, zero_point)
            dqC_hat = qC_hat.dequantize()
            self.assertEqual(dqC, dqC_hat)

    """Tests the correctness of the mul and mul_relu op."""
    def test_qmul_relu_different_qparams(self):
        mul_relu = torch.ops.quantized.mul_relu
        mul = torch.ops.quantized.mul
        mul_out = torch.ops.quantized.mul_out
        mul_relu_out = torch.ops.quantized.mul_relu_out

        A = torch.arange(-25, 25, dtype=torch.float)
        B = torch.arange(-25, 25, dtype=torch.float)
        scale_A = 3.0
        zero_point_A = 7
        scale_B = 5.0
        zero_point_B = 127

        scale_C = 0.5
        zero_point_C = 5

        qA = torch.quantize_linear(A, scale=scale_A, zero_point=zero_point_A,
                                   dtype=torch.quint8)
        qB = torch.quantize_linear(B, scale=scale_B, zero_point=zero_point_B,
                                   dtype=torch.quint8)

        # mul ground truth
        C = (qA.dequantize() * qB.dequantize()).numpy()
        qC = _quantize(C, scale_C, zero_point_C)
        qC_hat = mul(qA, qB, scale=scale_C, zero_point=zero_point_C)
        np.testing.assert_equal(qC, qC_hat.int_repr(),
                                "Quantized multiplication failed.")
        qC_out_hat = torch._empty_affine_quantized(qC.shape,
                                                   scale=scale_C,
                                                   zero_point=zero_point_C,
                                                   dtype=torch.quint8)
        mul_out(qA, qB, out=qC_out_hat)
        self.assertEqual(qC_hat, qC_out_hat, message="mul.out failed")

        # mul + ReLU ground truth
        Crelu = C.copy()
        Crelu[C < 0] = 0
        qCrelu = _quantize(Crelu, scale_C, zero_point_C)
        qCrelu_hat = mul_relu(qA, qB, scale=scale_C, zero_point=zero_point_C)
        np.testing.assert_equal(qCrelu, qCrelu_hat.int_repr(),
                                "Quantized multiplication with ReLU failed.")
        qCrelu_out_hat = torch._empty_affine_quantized(qCrelu.shape,
                                                       scale=scale_C,
                                                       zero_point=zero_point_C,
                                                       dtype=torch.quint8)
        mul_relu_out(qA, qB, out=qCrelu_out_hat)
        self.assertEqual(qCrelu_hat, qCrelu_out_hat,
                         message="mulReLU.out failed")

    """Tests max pool operation on quantized tensors."""
    @given(X=hu.tensor(shapes=hu.array_shapes(min_dims=3, max_dims=4,
                                              min_side=1, max_side=10),
                       qparams=hu.qparams()),
           kernel=st.sampled_from((3, 5, 7)),
           stride=st.sampled_from((None, 1, 2)),
           dilation=st.integers(1, 2),
           padding=st.integers(0, 2))
    def test_max_pool2d(self, X, kernel, stride, dilation, padding):
        X, (scale, zero_point, torch_type) = X
        # Check constraints
        assume(kernel // 2 >= padding)  # Kernel cannot be overhanging!
        iH, iW = X.shape[-2:]
        oH = pool_output_shape(iH, kernel, padding, stride, dilation)
        assume(oH > 0)
        oW = pool_output_shape(iW, kernel, padding, stride, dilation)
        assume(oW > 0)

        a = torch.from_numpy(X)
        a_pool = torch.nn.functional.max_pool2d(a, kernel_size=kernel,
                                                stride=stride,
                                                padding=padding, dilation=dilation)
        a_ref = torch.quantize_linear(a_pool, scale=scale,
                                      zero_point=zero_point, dtype=torch_type)
        a_ref = a_ref.dequantize()
        qa = torch.quantize_linear(a, scale=scale, zero_point=zero_point,
                                   dtype=torch_type)

        ops_under_test = {
            "torch": torch.max_pool2d,
            "nn.functional": torch.nn.functional.max_pool2d,
            "nn.quantized.functional": torch.nn.quantized.functional.max_pool2d
        }

        for name, op in ops_under_test.items():
            a_hat = op(qa, kernel_size=kernel, stride=stride, padding=padding,
                       dilation=dilation)
            self.assertEqual(a_ref, a_hat.dequantize(),
                             message="{} results are off".format(name))
        # Test the ops.quantized separately, because None is not treated.
        a_hat = torch.ops.quantized.max_pool2d(
            qa, kernel_size=_pair(kernel),
            stride=_pair(kernel if stride is None else stride),
            padding=_pair(padding), dilation=_pair(dilation))
        self.assertEqual(a_ref, a_hat.dequantize(),
                         message="ops.quantized.max_pool2d results are off")

    """Tests max pool operation on NHWC quantized tensors."""
    @given(X=hu.tensor(shapes=hu.array_shapes(min_dims=4, max_dims=4,
                                              min_side=1, max_side=10),
                       qparams=hu.qparams()),
           kernel=st.sampled_from((3, 5, 7)),
           stride=st.sampled_from((None, 1, 2)),
           dilation=st.integers(1, 2),
           padding=st.integers(0, 2))
    def test_max_pool2d_nhwc(self, X, kernel, stride, dilation, padding):
        X, (scale, zero_point, torch_type) = X
        # Ensure we hit the vectorized paths
        # 176 = 128 + 32 + 16
        # 128 hits the interleaved path
        # 32 hits the non-interleaved path
        # 16 hits the scalar path
        if X.shape[1] < 176:
            X = np.repeat(X, 176 / X.shape[1], 1)
        # Check constraints
        assume(kernel // 2 >= padding)  # Kernel cannot be overhanging!
        iH, iW = X.shape[-2:]
        oH = pool_output_shape(iH, kernel, padding, stride, dilation)
        assume(oH > 0)
        oW = pool_output_shape(iW, kernel, padding, stride, dilation)
        assume(oW > 0)

        X_nchw = np.ascontiguousarray(X.transpose([0, 2, 3, 1]))
        a = torch.from_numpy(X_nchw).permute([0, 3, 1, 2])
        a_pool = torch.nn.functional.max_pool2d(a, kernel_size=kernel,
                                                stride=stride,
                                                padding=padding, dilation=dilation)
        a_ref = torch.quantize_linear(a_pool, scale=scale,
                                      zero_point=zero_point, dtype=torch_type)
        a_ref = a_ref.dequantize()
        qa = torch.quantize_linear(torch.from_numpy(X_nchw), scale=scale, zero_point=zero_point,
                                   dtype=torch_type).permute([0, 3, 1, 2])
        self.assertTrue(qa.stride() != sorted(qa.stride()))

        ops_under_test = {
            "torch": torch.max_pool2d,
            "nn.functional": torch.nn.functional.max_pool2d,
            "nn.quantized.functional": torch.nn.quantized.functional.max_pool2d
        }

        for name, op in ops_under_test.items():
            a_hat = op(qa, kernel_size=kernel, stride=stride, padding=padding,
                       dilation=dilation)
            self.assertTrue(a_hat.stride() != sorted(a_hat.stride()))
            self.assertEqual(a_ref, a_hat.dequantize(),
                             message="{} results are off".format(name))
        # Test the ops.quantized separately, because None is not treated.
        a_hat = torch.ops.quantized.max_pool2d(
            qa, kernel_size=_pair(kernel),
            stride=_pair(kernel if stride is None else stride),
            padding=_pair(padding), dilation=_pair(dilation))
        self.assertEqual(a_ref, a_hat.dequantize(),
                         message="ops.quantized.max_pool2d results are off")

    @no_deadline
    @given(X=hu.tensor(shapes=hu.array_shapes(min_dims=3, max_dims=4,
                                              min_side=1, max_side=10),
                       qparams=hu.qparams()),
           output_size_h=st.integers(1, 10),
           output_size_w=st.integers(1, 10))
    def test_adaptive_avg_pool2d(self, X, output_size_h, output_size_w):
        X, (scale, zero_point, torch_type) = X

        H, W = X.shape[-2:]
        assume(output_size_h <= H)
        assume(output_size_w <= W)
        if output_size_h == output_size_w:
            output_size = output_size_h
        else:
            output_size = (output_size_h, output_size_w)

        X = torch.from_numpy(X)
        qX = torch.quantize_linear(X, scale=scale, zero_point=zero_point,
                                   dtype=torch_type)

        # Run reference on int_repr + round to avoid double rounding error.
        X_ref = torch.nn.functional.adaptive_avg_pool2d(
            qX.int_repr().to(torch.float), output_size).round()

        ops_under_test = {
            "nn.functional": torch.nn.functional.adaptive_avg_pool2d,
            "nn.quantized.functional":
                torch.nn.quantized.functional.adaptive_avg_pool2d
        }

        error_message = r"Results are off for {}:\n\tExpected:\n{}\n\tGot:\n{}"

        for name, op in ops_under_test.items():
            qX_hat = op(qX, output_size=output_size)
            self.assertEqual(X_ref, qX_hat.int_repr(), prec=1.0,
                             message=error_message.format(name, X_ref, qX_hat))
            self.assertEqual(scale, qX_hat.q_scale(),
                             message=error_message.format(name + '.scale', scale, qX_hat.q_scale()))
            self.assertEqual(zero_point, qX_hat.q_zero_point(),
                             message=error_message.format(name + '.zero_point', scale,
                                                          qX_hat.q_zero_point()))

    """Tests quantize concatenation (both fused and not)."""
    @given(X=hu.tensor(shapes=hu.array_shapes(min_dims=3, max_dims=4,
                                              min_side=1, max_side=10),
                       qparams=hu.qparams()),
           num=st.integers(1, 4),
           dim=st.integers(1, 4),
           relu=st.booleans())
    def test_cat(self, X, num, dim, relu):
        tensors_q = []
        tensors_ref = []
        X, (scale, zero_point, torch_type) = X
        assume(dim < X.ndim)
        X = torch.from_numpy(X)
        new_shape = np.array(X.shape)
        new_shape[dim] = 0
        for idx in range(num):
            tensors_q.append(torch.quantize_linear(X, scale, zero_point,
                                                   torch_type))
            tensors_ref.append(X)
            new_shape[dim] += tensors_ref[-1].shape[dim]

        cat_ref = torch.cat(tensors_ref, dim=dim)
        cat_ref = torch.quantize_linear(cat_ref, scale, zero_point, torch_type)
        cat_ref = cat_ref.dequantize()

        if relu:
            cat_ref = F.relu(cat_ref)
            q_cat_op = torch.ops.quantized.cat_relu
            q_cat_out_op = torch.ops.quantized.cat_relu_out
        else:
            q_cat_op = torch.ops.quantized.cat
            q_cat_out_op = torch.ops.quantized.cat_out

        cat_q = q_cat_op(tensors_q, dim=dim, scale=scale,
                         zero_point=zero_point)
        cat_q = cat_q.dequantize()
        np.testing.assert_equal(cat_ref.numpy(), cat_q.numpy())

        cat_q_out = torch._empty_affine_quantized(
            list(new_shape), scale=scale,
            zero_point=zero_point, dtype=torch_type)
        q_cat_out_op(tensors_q, dim=dim, out=cat_q_out)
        cat_q_out = cat_q_out.dequantize()
        np.testing.assert_equal(cat_ref.numpy(), cat_q_out.numpy())

        # Test the cat on per-channel quantized tensor.
        ch_axis = 1
        scales = torch.from_numpy(np.array([1.0] * X.shape[ch_axis]))
        scales = scales.to(torch.float64)
        zero_points = torch.from_numpy(np.array([0] * X.shape[ch_axis]))
        zero_points = zero_points.to(torch.long)
        tensors_q[0] = torch.quantize_linear_per_channel(
            X, scales, zero_points, axis=[ch_axis], dtype=torch_type)
        with self.assertRaisesRegex(RuntimeError, "supported.*cat"):
            cat_q = q_cat_op(tensors_q, dim=ch_axis, scale=scale,
                             zero_point=zero_point)

    """Tests the correctness of the quantized equal op."""
    @given(X=hu.tensor(shapes=hu.array_shapes(1, 5, 1, 5),
                       qparams=hu.qparams()),
           X2=hu.tensor(shapes=hu.array_shapes(1, 5, 1, 5),
                        qparams=hu.qparams()),
           X_per_channel=st.booleans(),
           X2_per_channel=st.booleans())
    def test_equal(self, X, X2, X_per_channel, X2_per_channel):
        X, X_params = X
        (scale, zero_point, torch_type) = X_params
        X2, X2_params = X2
        (scale2, zero_point2, torch_type2) = X2_params

        X = torch.from_numpy(X)
        if X_per_channel:
            X_scheme = 'per_channel'
            channels = X.shape[-1]
            qX = torch.quantize_linear_per_channel(
                X,
                scales=torch.tensor([scale] * channels),
                zero_points=torch.tensor([zero_point] * channels),
                dtype=torch_type,
                axis=[X.ndim - 1])
        else:
            X_scheme = 'per_tensor'
            qX = torch.quantize_linear(X, scale=scale, zero_point=zero_point,
                                       dtype=torch_type)
        X2 = torch.from_numpy(X2)
        if X2_per_channel:
            X2_scheme = 'per_channel'
            channels = X2.shape[-1]
            qX2 = torch.quantize_linear_per_channel(
                X2,
                scales=torch.tensor([scale2] * channels),
                zero_points=torch.tensor([zero_point2] * channels),
                dtype=torch_type2,
                axis=[X2.ndim - 1])
        else:
            X2_scheme = 'per_tensor'
            qX2 = torch.quantize_linear(X2, scale=scale2, zero_point=zero_point2,
                                        dtype=torch_type2)

        def equal_ref(qX, qX2):
            if qX.qscheme() != qX2.qscheme():
                return False
            if qX.shape != qX2.shape:
                return False
            if qX.qscheme() == torch.per_tensor_affine:
                if qX.q_scale() != qX2.q_scale():
                    return False
                if qX.q_zero_point() != qX2.q_zero_point():
                    return False
            elif qX.qscheme() == torch.per_channel_affine:
                if (qX.q_per_channel_scales() !=
                   qX2.q_per_channel_scales()).any():
                    return False
                if (qX.q_per_channel_zero_points() !=
                   qX2.q_per_channel_zero_points()).any():
                    return False
            else:
                raise NotImplementedError("Don't know what to do with",
                                          qX.qscheme())
            if (qX.int_repr().to(float) != qX2.int_repr().to(float)).any():
                return False
            return True

        self.assertEqual(qX.equal(qX), equal_ref(qX, qX))
        self.assertEqual(qX.equal(qX2), equal_ref(qX, qX2))


@unittest.skipIf(
    not torch.fbgemm_is_cpu_supported(),
    " Quantized operations require FBGEMM. FBGEMM is only optimized for CPUs"
    " with instruction set support avx2 or newer.",
)
class TestDynamicQuantizedLinear(TestCase):
    """Tests the correctness of the dynamic quantized linear and linear_relu op."""
    @given(
        batch_size=st.integers(1, 4),
        input_channels=st.integers(16, 32),
        output_channels=st.integers(4, 8),
        use_bias=st.booleans(),
        use_relu=st.booleans(),
        use_multi_dim_input=st.booleans(),
        use_channelwise=st.booleans())
    def test_qlinear(self, batch_size, input_channels, output_channels,
                     use_bias, use_relu, use_multi_dim_input, use_channelwise):
        qlinear_prepack = torch.ops.quantized.linear_prepack
        if use_relu:
            qlinear_dynamic = torch.ops.quantized.linear_relu_dynamic
        else:
            qlinear_dynamic = torch.ops.quantized.linear_dynamic

        if use_multi_dim_input:
            batch_size *= 3  # Test the multi-dim input tensor

        X_scale = 1.0
        X_zp = 0
        X_value_min = 0
        X_value_max = 255
        X_q0 = np.round(np.random.rand(batch_size, input_channels) *
                        (X_value_max - X_value_min)
                        + X_value_min
                        ).astype(np.uint8)
        X_q0 = np.round(np.random.rand(batch_size, input_channels) *
                        (X_value_max - X_value_min) + X_value_min).astype(np.uint8)
        X_q0[0, 0] = X_value_min
        X_q0[0, 1] = X_value_max

        # W_scale = 1.0
        # W_zp = 0
        W_scales = np.ones(output_channels)
        W_zps = np.zeros(output_channels)
        W_value_min = -128
        W_value_max = 127
        W_q0 = np.round(
            np.random.rand(output_channels, input_channels)
            * (W_value_max - W_value_min)
            + W_value_min
        ).astype(np.int8)
        W_q0[0, 0] = W_value_min
        W_q0[1, 0] = W_value_max

        b_value_min = -10
        b_value_max = 10
        b_q0 = np.round(
            np.random.rand(output_channels) *
            (b_value_max - b_value_min) + b_value_min
        ).astype(np.int32) if use_bias else None

        avoid_vpmaddubsw_overflow_linear(
            batch_size,
            input_channels,
            output_channels,
            X_q0,
            X_value_min,
            X_value_max,
            W_q0,
            W_value_min,
            W_value_max,
        )

        X_fp32 = torch.from_numpy(_dequantize(X_q0, X_scale, X_zp)).to(dtype=torch.float)
        if use_multi_dim_input:
            X_fp32 = X_fp32.view(3, int(batch_size / 3), input_channels)

        # W_scale, W_zp = _calculate_dynamic_qparams(W_fp32, torch.qint8)
        # We currently only check the case where W_scale = 1.0, W_zp = 0.

        if use_channelwise:
            W_fp32 = torch.from_numpy(_dequantize(W_q0, W_scales.reshape(
                (-1, 1)), W_zps.reshape((-1, 1)))).to(dtype=torch.float)
            W_q = torch.quantize_linear_per_channel(W_fp32, scales=torch.from_numpy(W_scales).to(
                torch.double), zero_points=torch.from_numpy(W_zps).to(torch.int64), axis=[0], dtype=torch.qint8)
            b_fp32 = torch.from_numpy(
                _dequantize(b_q0, X_scale * W_scales, 0)
            ).to(dtype=torch.float) if use_bias else None
        else:
            W_fp32 = torch.from_numpy(_dequantize(
                W_q0, W_scales[0], W_zps[0])).to(dtype=torch.float)
            W_q = torch.quantize_linear(W_fp32, scale=W_scales[0], zero_point=(
                W_zps[0].astype(int).item()), dtype=torch.qint8)
            b_fp32 = torch.from_numpy(
                _dequantize(b_q0, X_scale * int(W_scales[0].item()), 0)
            ).to(dtype=torch.float) if use_bias else None

        # Observe X_fp32 and determine X_scale and X_zero_point, this should match
        # internals of dynamic linear.
        X_scale, X_zp = _calculate_dynamic_qparams(X_fp32, torch.quint8)
        X_q = torch.quantize_linear(X_fp32, scale=X_scale, zero_point=X_zp, dtype=torch.quint8)

        # Weight prepacking operator for dynamic quantized Linear
        W_prepack = qlinear_prepack(W_q, b_fp32)
        # Dynamic quantized Linear operator with prepacked weight
        Y_fp32 = qlinear_dynamic(X_q.dequantize(), W_prepack)
        # Y_fp32 = qlinear_dynamic(X_fp32, W_prepack, b_fp32)

        Y_fp32_ref = F.linear(X_q.dequantize(), W_q.dequantize(), b_fp32)
        # Y_fp32_ref = F.linear(X_fp32, W_fp32, b_fp32)
        # if use_multi_dim_input:
        #     Y_fp32_ref = Y_fp32_ref.view(3, int(batch_size / 3), output_channels)

        if use_relu:
            Y_fp32_ref[Y_fp32_ref < 0.0] = 0.0

        self.assertEqual(Y_fp32, Y_fp32_ref,
                         message="torch.ops.quantized.linear_dynamic (fbgemm) results are off")

@unittest.skipIf(
    not torch.fbgemm_is_cpu_supported(),
    " Quantized operations require FBGEMM. FBGEMM is only optimized for CPUs"
    " with instruction set support avx2 or newer.",
)
class TestQuantizedLinear(unittest.TestCase):
    """Tests the correctness of the quantized linear and linear_relu op."""
    @given(batch_size=st.integers(1, 4),
           input_channels=st.integers(16, 32),
           output_channels=st.integers(4, 8),
           use_bias=st.booleans(),
           use_relu=st.booleans(),
           use_multi_dim_input=st.booleans(),
           use_channelwise=st.booleans())
    def test_qlinear(self, batch_size, input_channels, output_channels, use_bias,
                     use_relu, use_multi_dim_input, use_channelwise):
        qlinear_prepack = torch.ops.quantized.linear_prepack
        if use_relu:
            qlinear = torch.ops.quantized.linear_relu
        else:
            qlinear = torch.ops.quantized.linear

        if use_multi_dim_input:
            batch_size *= 3  # Test the multi-dim input tensor

        X_scale = 1.5
        X_zp = 5
        X_value_min = 0
        X_value_max = 225
        X_q0 = np.round(
            np.random.rand(batch_size, input_channels) *
            (X_value_max - X_value_min)
            + X_value_min
        ).astype(np.uint8)

        W_scales = np.random.rand(output_channels)
        W_zps = np.round(np.random.rand(output_channels) * 100 - 50)
        W_value_min = -128
        W_value_max = 127
        W_q0 = np.round(
            np.random.rand(output_channels, input_channels)
            * (W_value_max - W_value_min)
            + W_value_min
        ).astype(np.int8)

        b_value_min = -10
        b_value_max = 10
        b_q0 = np.round(
            np.random.rand(output_channels) *
            (b_value_max - b_value_min) + b_value_min
        ).astype(np.int32) if use_bias else None

        avoid_vpmaddubsw_overflow_linear(
            batch_size,
            input_channels,
            output_channels,
            X_q0,
            X_value_min,
            X_value_max,
            W_q0,
            W_value_min,
            W_value_max,
        )

        X = torch.from_numpy(_dequantize(
            X_q0, X_scale, X_zp)).to(dtype=torch.float)
        X_q = torch.quantize_linear(
            X, scale=X_scale, zero_point=X_zp, dtype=torch.quint8)

        if use_channelwise:
            W = torch.from_numpy(_dequantize(W_q0, W_scales.reshape(
                (-1, 1)), W_zps.reshape((-1, 1)))).to(dtype=torch.float)
            W_q = torch.quantize_linear_per_channel(W, scales=torch.from_numpy(W_scales).to(
                torch.double), zero_points=torch.from_numpy(W_zps).to(torch.int64), axis=[0], dtype=torch.qint8)
            b = torch.from_numpy(_dequantize(
                b_q0, X_scale * W_scales, 0)).to(dtype=torch.float) if use_bias else None
            b_q = torch.quantize_linear_per_channel(b, scales=torch.from_numpy(X_scale * W_scales).to(
                torch.double), zero_points=torch.zeros(output_channels, dtype=torch.long),
                axis=[0], dtype=torch.qint32) if use_bias else None
        else:
            W = torch.from_numpy(_dequantize(
                W_q0, W_scales[0], W_zps[0])).to(dtype=torch.float)
            W_q = torch.quantize_linear(W, scale=W_scales[0], zero_point=(
                W_zps[0].astype(int).item()), dtype=torch.qint8)
            b = torch.from_numpy(_dequantize(
                b_q0, X_scale * (W_scales[0].item()), 0)).to(dtype=torch.float) if use_bias else None
            b_q = torch.quantize_linear(
                b, scale=X_scale * (W_scales[0].item()), zero_point=0, dtype=torch.qint32) if use_bias else None

        # Compare X_scale * W_scale * input_channels * X_value_max * W_value_max with
        # Y_scale * 255 (max for uint8).
        Y_scale = 125.1234
        Y_zp = 5

        # Weight prepacking operator for quantized Linear
        float_bias = b if use_bias else None
        W_prepack = qlinear_prepack(W_q, float_bias)

        if use_multi_dim_input:
            X_q = X_q.view(3, int(batch_size / 3), input_channels)

        # Quantized Linear operator with prepacked weight
        Y_q = qlinear(X_q, W_prepack, Y_scale, Y_zp)

        if not use_channelwise:
            # Test the per-tensor quantization only
            # Reference quantized Linear operator
            Y_q_ref = qlinear_ref(X_q0, X_scale, X_zp, W_q0,
                                  W_scales[0], W_zps[0], b_q0, Y_scale, Y_zp)
            if use_relu:
                Y_q_ref[Y_q_ref < Y_zp] = Y_zp
            if use_multi_dim_input:
                Y_q_ref = np.reshape(
                    Y_q_ref, (3, int(batch_size / 3), output_channels))

            # Assert equal
            np.testing.assert_equal(Y_q_ref, Y_q.int_repr().numpy())

        # Test both per-tensor and per-channel quantization
        # Reference quantized result from PyTorch Linear operator
        W_fp32 = W_q.dequantize().to(dtype=torch.float)
        X_fp32 = X_q.dequantize().to(dtype=torch.float)
        b_fp32 = b_q.dequantize().to(dtype=torch.float) if use_bias else None
        Y_fp32_ref = F.linear(X_fp32, W_fp32, b_fp32)
        if use_relu:
            Y_fp32_ref[Y_fp32_ref < 0.0] = 0.0
        Y_q_ref2 = torch.quantize_linear(
            Y_fp32_ref, Y_scale, Y_zp, torch.quint8)
        # Assert equal
        np.testing.assert_equal(
            Y_q_ref2.int_repr().numpy(), Y_q.int_repr().numpy())

    """Tests the correctness of the quantized::linear_unpack (fbgemm) op."""
    @given(W=hu.tensor(shapes=hu.array_shapes(2, 2,),
                       qparams=hu.qparams(dtypes=torch.qint8)),
           use_channelwise=st.booleans())
    def test_qlinear_unpack(self, W, use_channelwise):
        W, (W_scale, W_zp, torch_type) = W
        if use_channelwise:
            output_channels = W.shape[0]
            W_scales = torch.rand(output_channels).to(torch.double)
            W_zps = torch.round(torch.rand(output_channels)
                                * 100 - 50).to(torch.int64)

        qlinear_prepack = torch.ops.quantized.linear_prepack
        qlinear_unpack = torch.ops.quantized.linear_unpack

        W = torch.from_numpy(W)

        if use_channelwise:
            W_q = torch.quantize_linear_per_channel(
                W, W_scales, W_zps, [0], dtype=torch_type)
        else:
            W_q = torch.quantize_linear(W, scale=W_scale, zero_point=W_zp,
                                        dtype=torch_type)

        # Weight prepacking operator for quantized Linear
        W_prepack = qlinear_prepack(W_q)
        # Weight unpack operator for quantized Linear (Used for serialization)
        W_q_origin = qlinear_unpack(W_prepack)[0]

        # Assert equal
        np.testing.assert_equal(W_q.int_repr(), W_q_origin.int_repr().numpy())
        if use_channelwise:
            np.testing.assert_array_almost_equal(np.float32(W_q.q_per_channel_scales().numpy()),
                                                 np.float32(
                                                     W_q_origin.q_per_channel_scales().numpy()),
                                                 decimal=4)
            np.testing.assert_equal(W_q.q_per_channel_zero_points(
            ).numpy(), W_q_origin.q_per_channel_zero_points().numpy())
        else:
            np.testing.assert_equal(np.float32(
                W_q.q_scale()), np.float32(W_q_origin.q_scale()))
            np.testing.assert_equal(
                W_q.q_zero_point(), W_q_origin.q_zero_point())


@unittest.skipIf(
    not torch.fbgemm_is_cpu_supported(),
    " Quantized operations require FBGEMM. FBGEMM is only optimized for CPUs"
    " with instruction set support avx2 or newer.",
)
class TestQuantizedConv(unittest.TestCase):
    """Tests the correctness of quantized convolution op."""
    @given(batch_size=st.integers(1, 3),
           input_channels_per_group=st.sampled_from([2, 4, 5, 8, 16, 32]),
           height=st.integers(10, 16),
           width=st.integers(7, 14),
           output_channels_per_group=st.sampled_from([2, 4, 5, 8, 16, 32]),
           groups=st.integers(1, 3),
           kernel_h=st.integers(1, 7),
           kernel_w=st.integers(1, 7),
           stride_h=st.integers(1, 2),
           stride_w=st.integers(1, 2),
           pad_h=st.integers(0, 2),
           pad_w=st.integers(0, 2),
           dilation=st.integers(1, 2),
           X_scale=st.floats(0.2, 1.6),
           X_zero_point=st.integers(0, 4),
           W_scale=st.lists(st.floats(0.2, 1.6), min_size=1, max_size=2),
           W_zero_point=st.lists(st.integers(-5, 5), min_size=1, max_size=2),
           Y_scale=st.floats(0.2, 1.6),
           Y_zero_point=st.integers(0, 4),
           use_bias=st.booleans(),
           use_relu=st.booleans(),
           use_channelwise=st.booleans())
    def test_qconv(
            self,
            batch_size,
            input_channels_per_group,
            height,
            width,
            output_channels_per_group,
            groups,
            kernel_h,
            kernel_w,
            stride_h,
            stride_w,
            pad_h,
            pad_w,
            dilation,
            X_scale,
            X_zero_point,
            W_scale,
            W_zero_point,
            Y_scale,
            Y_zero_point,
            use_bias,
            use_relu,
            use_channelwise
    ):
        qconv = torch.ops.quantized.conv2d
        if use_relu:
            qconv = torch.ops.quantized.conv2d_relu
        qconv_prepack = torch.ops.quantized.conv_prepack

        # C
        input_channels = input_channels_per_group * groups
        # K
        output_channels = output_channels_per_group * groups

        dilation_h = dilation_w = dilation

        # Padded input size should be at least as big as dilated kernel
        assume(height + 2 * pad_h >= dilation_h * (kernel_h - 1) + 1)
        assume(width + 2 * pad_w >= dilation_w * (kernel_w - 1) + 1)

        W_scale = W_scale * output_channels
        W_zero_point = W_zero_point * output_channels
        # Resize W_scale and W_zero_points arrays equal to output_channels
        W_scale = W_scale[:output_channels]
        W_zero_point = W_zero_point[:output_channels]

        # For testing, we use small values for weights and for activations so that no overflow occurs
        # in vpmaddubsw instruction. If the overflow occurs in qconv implementation and if there is no overflow
        # in reference we can't exactly match the results with reference.
        # Please see the comment in qconv implementation file (aten/src/ATen/native/quantized/cpu/qconv.cpp)
        # for more details.
        W_value_min = -5
        W_value_max = 5

        # the operator expects them in the format (output_channels, input_channels/groups, kernel_h, kernel_w)
        W_init = torch.from_numpy(
            np.random.randint(
                W_value_min,
                W_value_max,
                (output_channels, int(input_channels / groups), kernel_h, kernel_w)),
        )


        b_init = torch.from_numpy(np.random.randint(0, 10, (output_channels,)))

        stride = [stride_h, stride_w]
        pad = [pad_h, pad_w]
        dilation = [dilation_h, dilation_w]

        X_value_min = 0
        X_value_max = 4
        X_init = torch.from_numpy(np.random.randint(
            X_value_min, X_value_max, (batch_size, input_channels, height, width)))

        X = X_scale * (X_init - X_zero_point).to(dtype=torch.float)

        if use_channelwise:
            W_scales_tensor = torch.tensor(W_scale, dtype=torch.float)
            W_zero_points_tensor = torch.tensor(W_zero_point, dtype=torch.float)
            W = W_scales_tensor.reshape(-1, 1, 1, 1) * (W_init.to(dtype=torch.float) -
                                                        W_zero_points_tensor.reshape(-1, 1, 1, 1)).to(dtype=torch.float)
            b = X_scale * W_scales_tensor * (b_init - 0).to(dtype=torch.float)
        else:
            W = W_scale[0] * (W_init - W_zero_point[0]).to(dtype=torch.float)
            b = X_scale * W_scale[0] * (b_init - 0).to(dtype=torch.float)


        # Existing floating point conv operator
        conv_op = torch.nn.Conv2d(input_channels,
                                  output_channels,
                                  (kernel_h, kernel_w),
                                  (stride_h, stride_w),
                                  (pad_h, pad_w),
                                  (dilation_h, dilation_w),
                                  groups)

        # assign weights
        conv_op.weight = torch.nn.Parameter(W, requires_grad=False)

        conv_op.bias = torch.nn.Parameter(b, requires_grad=False) if use_bias else None

        result_ref = conv_op(X)
        if use_relu:
            relu = torch.nn.ReLU()
            result_ref = relu(result_ref)
        # quantize reference results for comparision
        result_ref_q = torch.quantize_linear(result_ref, scale=Y_scale, zero_point=Y_zero_point, dtype=torch.quint8)

        X_q = torch.quantize_linear(X, scale=X_scale, zero_point=X_zero_point, dtype=torch.quint8)
        if use_channelwise:
            W_q = torch.quantize_linear_per_channel(W,
                                                    W_scales_tensor.to(dtype=torch.double),
                                                    W_zero_points_tensor.to(dtype=torch.long),
                                                    [0],
                                                    dtype=torch.qint8)
        else:
            W_q = torch.quantize_linear(W, scale=W_scale[0], zero_point=W_zero_point[0], dtype=torch.qint8)

        bias_float = b if use_bias else None
        W_prepack = qconv_prepack(W_q, bias_float, stride, pad, dilation, groups)

        Y_q = qconv(
            X_q,
            W_prepack,
            stride,
            pad,
            dilation,
            groups,
            Y_scale,
            Y_zero_point,
        )

        # Make sure the results match
        # assert_array_almost_equal compares using the following formula:
        #     abs(desired-actual) < 1.5 * 10**(-decimal)
        # (https://docs.scipy.org/doc/numpy/reference/generated/numpy.testing.assert_almost_equal.html)

        # We use decimal = 0 to ignore off-by-1 differences between reference and
        # test. Off-by-1 differences arise due to the order of round and
        # zero_point addition operation, i.e., if addition followed by round is
        # used by reference and round followed by addition is used by test, the
        # results may differ by 1.

        # For example, the result of round(2.5) + 1 is 3 while round(2.5 + 1) is 4
        # assuming the rounding mode is round-to-nearest, ties-to-even.
        np.testing.assert_array_almost_equal(result_ref_q.int_repr().numpy(), Y_q.int_repr().numpy(), decimal=0)

    """Tests the correctness of the quantized::qconv_unpack (fbgemm) op."""
    @given(X=hu.tensor_conv2d(min_batch=1, max_batch=3,
                              min_in_channels=1, max_in_channels=7,
                              min_out_channels=1, max_out_channels=7,
                              H_range=(6, 12), W_range=(6, 12),
                              kH_range=(3, 5), kW_range=(3, 5),
                              max_groups=4,
                              qparams=[hu.qparams(dtypes=torch.quint8,
                                                  zero_point_min=0,
                                                  zero_point_max=0),
                                       hu.qparams(dtypes=torch.qint8,
                                                  zero_point_min=0,
                                                  zero_point_max=0),
                                       hu.qparams(dtypes=torch.qint32,
                                                  zero_point_min=0,
                                                  zero_point_max=0)]),
           strideH=st.integers(1, 3), strideW=st.integers(1, 3),
           padH=st.integers(1, 2), padW=st.integers(1, 2),
           channelwise=st.booleans())
    def test_qconv_unpack(self, X, strideH, strideW, padH, padW, channelwise):
        (inputs, filters, bias, groups) = X
        inputs, (inputs_scale, inputs_zero_point, inputs_qtype) = inputs
        filters, (filters_scale, filters_zero_point, filters_qtype) = filters
        bias, (bias_scale, bias_zero_point, bias_qtype) = bias

        if channelwise:
            output_channels = filters.shape[0]
            filters_scale = torch.tensor([filters_scale] * output_channels).to(torch.double)
            filters_zero_point = torch.tensor([filters_zero_point] * output_channels).to(torch.long)

        qconv_prepack = torch.ops.quantized.conv_prepack
        qconv_unpack = torch.ops.quantized.conv_unpack

        W = torch.from_numpy(filters).to(torch.float)
        if channelwise:
            W_q = torch.quantize_linear_per_channel(W,
                                                    scales=filters_scale,
                                                    zero_points=filters_zero_point,
                                                    axis=[0],
                                                    dtype=filters_qtype)
        else:
            W_q = torch.quantize_linear(W, scale=filters_scale, zero_point=filters_zero_point, dtype=filters_qtype)

        # Pack weights using weight packing operator
        strides = [strideH, strideW]
        paddings = [padH, padW]
        dilations = [1, 1]
        bias = torch.from_numpy(bias).to(torch.float)
        W_packed = qconv_prepack(W_q, bias, strides, paddings, dilations, groups)
        # Unpack weights weight unpacking operator (Used for serialization)
        W_unpacked = qconv_unpack(W_packed)[0]
        bias = qconv_unpack(W_packed)[1]

        # Assert equal
        np.testing.assert_equal(W_q.int_repr().numpy(), W_unpacked.int_repr().numpy())
        if channelwise:
            np.testing.assert_array_almost_equal(np.float32(W_q.q_per_channel_scales().numpy()),
                                                 np.float32(W_unpacked.q_per_channel_scales().numpy()),
                                                 decimal=4)
            np.testing.assert_equal(W_q.q_per_channel_zero_points().numpy(), W_unpacked.q_per_channel_zero_points().numpy())
        else:
            np.testing.assert_equal(np.float32(W_q.q_scale()), np.float32(W_unpacked.q_scale()))
            np.testing.assert_equal(W_q.q_zero_point(), W_unpacked.q_zero_point())

@unittest.skipIf(not TEST_WITH_QNNPACK, "This Pytorch Build has not been built with QNNPACK")
@unittest.skipIf(IS_WINDOWS, "QNNPACK has not been built for Windows")
@unittest.skipIf(IS_PPC, "QNNPACK is not currently supported on ppc64le")
@unittest.skipIf(TEST_WITH_UBSAN,
                 "QNNPACK does not play well with UBSAN at the moment,"
                 " so we skip the test if we are in a UBSAN environment.")
class TestQNNPackOps(TestCase):
    """Tests the correctness of the quantized::qnnpack_relu op."""
    @given(X=hu.tensor(shapes=hu.array_shapes(1, 5, 1, 5),
                       qparams=hu.qparams(dtypes=torch.quint8,
                                          zero_point_min=0,
                                          zero_point_max=0)))
    def test_qnnpack_relu(self, X):
        X, (scale, zero_point, torch_type) = X
        relu = torch.ops.quantized.qnnpack_relu

        X = torch.from_numpy(X)
        Y = X.clone()

        qX = torch.quantize_linear(X, scale=scale, zero_point=zero_point, dtype=torch_type)
        qY_hat = relu(qX)

        Y[Y < 0] = 0
        qY = torch.quantize_linear(Y, scale=scale, zero_point=zero_point, dtype=torch_type)
        self.assertEqual(qY, qY_hat)

    @given(batch_size=st.integers(1, 4),
           input_channels=st.integers(16, 32),
           output_channels=st.integers(4, 8),
           use_relu=st.booleans())
    def test_qlinear_qnnpack(self, batch_size, input_channels, output_channels, use_relu):

        with enable_mobile_quantized_engine():
            qlinear_prepack = torch.ops.quantized.linear_prepack
            if use_relu:
                qlinear = torch.ops.quantized.linear_relu
            else:
                qlinear = torch.ops.quantized.linear

            X_scale = 1.5
            X_zp = 5
            X_value_min = 0
            X_value_max = 225
            X_q0 = np.round(
                np.random.rand(batch_size, input_channels) *
                (X_value_max - X_value_min)
                + X_value_min
            ).astype(np.uint8)

            W_scales = np.random.rand(output_channels)
            W_zp = 2
            W_value_min = -128
            W_value_max = 127
            W_q0 = np.round(
                np.random.rand(output_channels, input_channels)
                * (W_value_max - W_value_min)
                + W_value_min
            ).astype(np.uint8)

            b_value_min = -10
            b_value_max = 10
            b_q0 = np.round(
                np.random.rand(output_channels) *
                (b_value_max - b_value_min) + b_value_min
            ).astype(np.int32)

            X = torch.from_numpy(_dequantize(
                X_q0, X_scale, X_zp)).to(dtype=torch.float)
            X_q = torch.quantize_linear(
                X, scale=X_scale, zero_point=X_zp, dtype=torch.quint8)

            W = torch.from_numpy(_dequantize(
                W_q0, W_scales[0], W_zp)).to(dtype=torch.float)
            W_q = torch.quantize_linear(W, scale=W_scales[0], zero_point=(
                W_zp), dtype=torch.quint8)
            b = torch.from_numpy(_dequantize(
                b_q0, X_scale * (W_scales[0].item()), 0)).to(dtype=torch.float)
            b_q = torch.quantize_linear(
                b, scale=X_scale * (W_scales[0].item()), zero_point=0, dtype=torch.qint32)

            # Compare X_scale * W_scale * input_channels * X_value_max * W_value_max with
            # Y_scale * 255 (max for uint8).
            Y_scale = 125.1234
            Y_zp = 5

            # Weight prepacking operator for quantized Linear
            W_prepack = qlinear_prepack(W_q, b_q)

            # Quantized Linear operator with prepacked weight
            Y_q = qlinear(X_q, W_prepack, Y_scale, Y_zp)

            # Reference quantized Linear operator
            Y_q_ref = qlinear_ref(X_q0, X_scale, X_zp, W_q0,
                                  W_scales[0], W_zp, b_q0, Y_scale, Y_zp)
            if use_relu:
                Y_q_ref[Y_q_ref < Y_zp] = Y_zp
            # Assert equal
            np.testing.assert_array_almost_equal(Y_q_ref, Y_q.int_repr().numpy(), decimal=4)

            # Test both per-tensor and per-channel quantization
            # Reference quantized result from PyTorch Linear operator
            W_fp32 = W_q.dequantize().to(dtype=torch.float)
            X_fp32 = X_q.dequantize().to(dtype=torch.float)
            b_fp32 = b_q.dequantize().to(dtype=torch.float)
            Y_fp32_ref = F.linear(X_fp32, W_fp32, b_fp32)
            if use_relu:
                Y_fp32_ref[Y_fp32_ref < 0.0] = 0.0
            Y_q_ref2 = torch.quantize_linear(
                Y_fp32_ref, Y_scale, Y_zp, torch.quint8)
            # Assert equal
            np.testing.assert_equal(
                Y_q_ref2.int_repr().numpy(), Y_q.int_repr().numpy())

    """Tests the correctness of the quantized::linear_unpack (qnnpack) op."""
    @given(W=hu.tensor(shapes=hu.array_shapes(2, 2,),
                       qparams=hu.qparams(dtypes=torch.quint8)))
    def test_qlinear_unpack(self, W):
        W, (W_scale, W_zp, torch_type) = W

        with enable_mobile_quantized_engine():
            qlinear_prepack = torch.ops.quantized.linear_prepack
            qlinear_unpack = torch.ops.quantized.linear_unpack

            W = torch.from_numpy(W)
            W_q = torch.quantize_linear(W, scale=W_scale, zero_point=W_zp,
                                        dtype=torch_type)

            # Weight prepacking operator for quantized Linear
            W_prepack = qlinear_prepack(W_q)
            # Weight unpack operator for quantized Linear (Used for serialization)
            W_q_origin = qlinear_unpack(W_prepack)[0]

            # Assert equal
            np.testing.assert_equal(W_q.int_repr(), W_q_origin.int_repr().numpy())

            np.testing.assert_equal(np.float32(
                W_q.q_scale()), np.float32(W_q_origin.q_scale()))
            np.testing.assert_equal(
                W_q.q_zero_point(), W_q_origin.q_zero_point())

    @given(batch_size=st.integers(1, 3),
           input_channels_per_group=st.sampled_from([8, 16, 32]),
           height=st.integers(10, 16),
           width=st.integers(7, 14),
           output_channels_per_group=st.sampled_from([8, 16, 32]),
           groups=st.integers(1, 3),
           kernel_h=st.integers(1, 7),
           kernel_w=st.integers(1, 7),
           stride_h=st.integers(1, 2),
           stride_w=st.integers(1, 2),
           pad_h=st.integers(0, 2),
           pad_w=st.integers(0, 2),
           dilation_h=st.integers(1, 1),
           X_scale=st.floats(1.2, 1.6),
           X_zp=st.integers(0, 4),
           W_scale=st.floats(0.2, 1.6),
           W_zp=st.integers(2, 5),
           Y_scale=st.floats(4.2, 5.6),
           Y_zp=st.integers(0, 4),
           use_relu=st.booleans())
    def test_qconv_qnnpack(
            self,
            batch_size,
            input_channels_per_group,
            height,
            width,
            output_channels_per_group,
            groups,
            kernel_h,
            kernel_w,
            stride_h,
            stride_w,
            pad_h,
            pad_w,
            dilation_h,
            X_scale,
            X_zp,
            W_scale,
            W_zp,
            Y_scale,
            Y_zp,
            use_relu):
        with enable_mobile_quantized_engine():
            # C
            input_channels = input_channels_per_group * groups
            # K
            output_channels = output_channels_per_group * groups

            stride = [stride_h, stride_w]
            padding = [pad_h, pad_w]
            kernel = [kernel_h, kernel_w]
            dilation = [dilation_h, dilation_h]

            W_value_min = 0
            W_value_max = 10
            W_init = torch.from_numpy(
                np.random.randint(
                    W_value_min,
                    W_value_max,
                    (output_channels, int(input_channels / groups), kernel_h, kernel_w)),
            )
            b_init = torch.from_numpy(np.random.randint(0, 10, (output_channels,)))

            X_value_min = 0
            X_value_max = 10
            X_init = torch.from_numpy(np.random.randint(
                X_value_min, X_value_max, (batch_size, input_channels, height, width)))

            # Existing floating point conv operator
            conv_op = torch.nn.Conv2d(
                input_channels,
                output_channels,
                (kernel_h, kernel_w),
                (stride_h, stride_w),
                (pad_h, pad_w),
                (dilation_h, dilation_h),
                groups,
            )

            X = X_scale * (X_init - X_zp).to(dtype=torch.float)

            W = W_scale * (W_init - W_zp).to(dtype=torch.float)

            b = X_scale * W_scale * (b_init - 0).to(dtype=torch.float)

            # assign weights
            conv_op.weight = torch.nn.Parameter(W, requires_grad=False)
            conv_op.bias = torch.nn.Parameter(b, requires_grad=False)

            result_ref = conv_op(X)

            X_q = torch.quantize_linear(X, scale=X_scale, zero_point=X_zp, dtype=torch.quint8)
            W_q = torch.quantize_linear(W, scale=W_scale, zero_point=W_zp, dtype=torch.quint8)
            b_q = torch.quantize_linear(b, scale=X_scale * W_scale, zero_point=0, dtype=torch.qint32)

            W_pack = torch.ops.quantized.conv_prepack(W_q, b_q, stride, padding, dilation, groups)
            qconv = torch.ops.quantized.conv2d
            if use_relu:
                qconv = torch.ops.quantized.conv2d_relu

            Y_q = qconv(
                X_q,
                W_pack,
                stride,
                padding,
                dilation,
                groups,
                Y_scale,
                Y_zp
            )

            if use_relu:
                relu = torch.nn.ReLU()
                result_ref = relu(result_ref)

            result_ref_q = torch.quantize_linear(result_ref, scale=Y_scale, zero_point=Y_zp, dtype=torch.quint8)

            np.testing.assert_array_almost_equal(result_ref_q.int_repr().numpy(), Y_q.int_repr().numpy(), decimal=0)

    """Tests the correctness of the quantized::qconv_unpack (qnnpack) op."""
    @given(X=hu.tensor_conv2d(min_batch=1, max_batch=3,
                              min_in_channels=1, max_in_channels=7,
                              min_out_channels=1, max_out_channels=7,
                              H_range=(6, 12), W_range=(6, 12),
                              kH_range=(3, 5), kW_range=(3, 5),
                              max_groups=4,
                              qparams=[hu.qparams(dtypes=torch.quint8,
                                                  zero_point_min=0,
                                                  zero_point_max=0),
                                       hu.qparams(dtypes=torch.quint8,
                                                  zero_point_min=0,
                                                  zero_point_max=0),
                                       hu.qparams(dtypes=torch.qint32,
                                                  zero_point_min=0,
                                                  zero_point_max=0)]),
           strideH=st.integers(1, 3), strideW=st.integers(1, 3),
           padH=st.integers(1, 2), padW=st.integers(1, 2))
    def test_qconv_unpack(self, X, strideH, strideW, padH, padW):
        with enable_mobile_quantized_engine():
            (inputs, filters, bias, groups) = X
            inputs, (inputs_scale, inputs_zero_point, inputs_qtype) = inputs
            filters, (filters_scale, filters_zero_point, filters_qtype) = filters
            bias, (bias_scale, bias_zero_point, bias_qtype) = bias

            qconv_prepack = torch.ops.quantized.conv_prepack
            qconv_unpack = torch.ops.quantized.conv_unpack

            # Orig tensor is assumed to be in K(C/G)RS format
            W = torch.from_numpy(filters).to(torch.float)
<<<<<<< HEAD
            # K(C/G)RS -> KRS(C/G)
            W_KRSC = W.permute([0, 2, 3, 1]).contiguous()

            W_q = torch.quantize_linear(W_KRSC, scale=filters_scale, zero_point=filters_zero_point, dtype=filters_qtype)
=======

            W_q = torch.quantize_linear(W, scale=filters_scale, zero_point=filters_zero_point, dtype=filters_qtype)
>>>>>>> e72b0be2

            # Pack weights using weight packing operator
            strides = [strideH, strideW]
            paddings = [padH, padW]
            dilations = [1, 1]
            bias = torch.from_numpy(bias).to(torch.float)
            b_q = torch.quantize_linear(bias, scale=bias_scale, zero_point=bias_zero_point, dtype=bias_qtype)
            W_packed = qconv_prepack(W_q, b_q, strides, paddings, dilations, groups)
            # Unpack weights weight unpacking operator (Used for serialization)
            W_unpacked = qconv_unpack(W_packed)[0]
            b_q = qconv_unpack(W_packed)[1]

            # Assert equal
            np.testing.assert_equal(W_q.int_repr().numpy(), W_unpacked.int_repr().numpy())

            np.testing.assert_equal(np.float32(W_q.q_scale()), np.float32(W_unpacked.q_scale()))
            np.testing.assert_equal(W_q.q_zero_point(), W_unpacked.q_zero_point())

    """Tests the correctness of the quantized::qnnpack_add op."""
    @given(A=hu.tensor(shapes=hu.array_shapes(1, 5, 1, 5),
                       qparams=hu.qparams(dtypes=torch.quint8,
                                          zero_point_min=0,
                                          zero_point_max=0)),
           scale_A=st.sampled_from([0.001, 0.057, 0.889, 12.3]),
           scale_B=st.sampled_from([0.008, 0.0821, 0.67, 7]),
           scale_C=st.sampled_from([0.003, 0.07821, 0.457, 7.34]),)
    def test_qnnpack_add(self, A, scale_A, scale_B, scale_C):
        A_temp = A
        A, (scale_a, zero_point_A, torch_type) = A_temp
        B, (scale_b, zero_point_B, torch_type) = A_temp
        A = torch.from_numpy(A)
        B = torch.from_numpy(B)

        assume(scale_A // scale_C >= 2**-14)
        assume(scale_A // scale_C < 2**8)
        assume(scale_B // scale_C >= 2**-14)
        assume(scale_B // scale_C < 2**8)

        zero_point_C = 127

        qA = torch.quantize_linear(A, scale=scale_A, zero_point=zero_point_A,
                                   dtype=torch.quint8)
        qB = torch.quantize_linear(B, scale=scale_B, zero_point=zero_point_B,
                                   dtype=torch.quint8)

        # Add ground truth
        C = (qA.dequantize() + qB.dequantize()).numpy()

        qC = _quantize(C, scale_C, zero_point_C)

        qC_qnnp = torch.ops.quantized.qnnpack_add(qA, qB, scale_C, zero_point_C)

        np.testing.assert_equal(qC, qC_qnnp.int_repr(),
                                "Quantized addition failed.")

        A = torch.ones((0, 2), dtype=torch.float32)
        qA = torch.quantize_linear(A, scale=scale_A, zero_point=zero_point_A,
                                   dtype=torch.quint8)
        qC = torch.ops.quantized.qnnpack_add(qA, qA, scale_C, zero_point_C)
        np.testing.assert_equal(qC.size(), qA.size(),
                                "Quantized addition with batch size 0 failed.")

    """Tests the correctness of quantized::qnnpack_maxpool2d op."""
    @given(A=hu.tensor(shapes=hu.array_shapes(4, 4, 3, 5),
                       qparams=hu.qparams(dtypes=torch.quint8,
                                          zero_point_min=0,
                                          zero_point_max=0)),
           kernel=st.sampled_from([2, 4]),
           stride=st.sampled_from([1, 2]),
           padding=st.sampled_from([1, 2]))
    def test_qnnpack_maxpool2d(self, A, kernel, stride, padding):
        import torch.nn.functional as F

        A, (scale, zero_point, torch_type) = A
        X = torch.from_numpy(A)
        np_type = np.uint8
        dilation = 1

        # Check constraints
        assume(kernel // 2 >= padding)  # Kernel cannot be overhanging!

        iH, iW = X.shape[-2:]

        oH = pool_output_shape(iH, kernel, padding, stride, dilation)
        assume(oH > 0)
        oW = pool_output_shape(iW, kernel, padding, stride, dilation)
        assume(oW > 0)

        k = (kernel, kernel)
        s = (stride, stride)
        d = (dilation, dilation)
        p = (padding, padding)

        # TODO(supriyar): unify qnnpack op apis with generic ones and follow logical NCHW
        q_max_pool = torch.ops.quantized.qnnpack_maxpool2d

        a = scale * (X - zero_point).to(dtype=torch.float)
        qa = torch.quantize_linear(a, scale=scale, zero_point=zero_point,
                                   dtype=torch_type)

        qa_nhwc = qa.permute([0, 2, 3, 1]).contiguous()
        a_ref = qa.dequantize()

        a_pool = F.max_pool2d(a_ref, kernel_size=k, stride=s, padding=p,
                              dilation=d)

        a_pool_nhwc = a_pool.permute([0, 2, 3, 1])

        qa_pool = q_max_pool(qa_nhwc, k, s, p, d)

        qa_pool_int = qa_pool.dequantize()
        np.testing.assert_equal(a_pool_nhwc.numpy(), qa_pool_int.numpy())

        A = torch.ones((0, 4, 4, 2), dtype=torch.float32)
        qa = torch.quantize_linear(A, scale=scale, zero_point=zero_point,
                                   dtype=torch_type)
        qc = q_max_pool(qa, k, s, p, d)
        oH = pool_output_shape(4, kernel, padding, stride, dilation)
        oW = pool_output_shape(4, kernel, padding, stride, dilation)
        np.testing.assert_equal(qc.size(), (0, oH, oW, 2),
                                "Quantized maxpool2d with batch size 0 failed.")


"""Tests the correctness of the tensor comparators."""
class TestComparatorOps(TestCase):
    """Tests the element-wise equality ops."""
    @given(A=hu.tensor(shapes=((3, 4, 5),),
                       qparams=hu.qparams()),
           B=hu.tensor(shapes=((5,), (1, 5), (1, 1, 5), (4, 5), (3, 4, 5)),
                       qparams=hu.qparams()))
    def test_compare_tensor_tensor(self, A, B):
        A, (scale_a, zero_point_a, dtype_a) = A
        B, (scale_b, zero_point_b, dtype_b) = B
        tA = torch.from_numpy(A)
        tB = torch.from_numpy(B)

        qA = torch.quantize_linear(tA, scale=scale_a, zero_point=zero_point_a,
                                   dtype=dtype_a)
        qB = torch.quantize_linear(tB, scale=scale_b, zero_point=zero_point_b,
                                   dtype=dtype_b)
        dqA = qA.dequantize()
        dqB = qB.dequantize()

        ops_under_test = ('__eq__', '__ne__', '__ge__', '__le__', '__gt__',
                          '__lt__', 'eq', 'ne', 'ge', 'le', 'gt', 'lt')

        for op in ops_under_test:
            result_ref = getattr(dqA, op)(dqB)
            result = getattr(qA, op)(qB)
            self.assertEqual(result_ref, result,
                             "'tensor.{}(tensor)'' failed".format(op))
            # Reversed broadcasting.
            result_ref = getattr(dqB, op)(dqA)
            result = getattr(qB, op)(qA)
            self.assertEqual(result_ref, result,
                             "'tensor.{}(tensor)'' failed".format(op))

    @unittest.skip("FIXME: Failing due to overflow error without width option")
    @given(A=hu.tensor(shapes=((3, 4, 5),),
                       qparams=hu.qparams()),
           b=st.floats(allow_infinity=False, allow_nan=False))
    def test_compare_tensor_scalar(self, A, b):
        A, (scale_a, zero_point_a, dtype_a) = A
        tA = torch.from_numpy(A)

        qA = torch.quantize_linear(tA, scale=scale_a, zero_point=zero_point_a,
                                   dtype=dtype_a)
        dqA = qA.dequantize()

        ops_under_test_reversible = ('__eq__', '__ne__', '__ge__', '__le__',
                                     '__gt__', '__lt__')
        ops_under_test_nonreversible = ('eq', 'ne', 'ge', 'le', 'gt', 'lt')

        for op in ops_under_test_reversible:
            result_ref = getattr(dqA, op)(b)
            result = getattr(qA, op)(b)
            self.assertEqual(result_ref, result,
                             "'tensor.{}(scalar)'' failed".format(op))
            # Reversed broadcasting.
            result_ref = getattr(b, op)(dqA)
            result = getattr(b, op)(qA)
            self.assertEqual(result_ref, result,
                             "'scalar.{}(tensor)'' failed".format(op))

        for op in ops_under_test_nonreversible:
            result_ref = getattr(dqA, op)(b)
            result = getattr(qA, op)(b)
            self.assertEqual(result_ref, result,
                             "'tensor.{}(scalar)'' failed".format(op))


if __name__ == "__main__":
    run_tests()<|MERGE_RESOLUTION|>--- conflicted
+++ resolved
@@ -1488,15 +1488,8 @@
 
             # Orig tensor is assumed to be in K(C/G)RS format
             W = torch.from_numpy(filters).to(torch.float)
-<<<<<<< HEAD
-            # K(C/G)RS -> KRS(C/G)
-            W_KRSC = W.permute([0, 2, 3, 1]).contiguous()
-
-            W_q = torch.quantize_linear(W_KRSC, scale=filters_scale, zero_point=filters_zero_point, dtype=filters_qtype)
-=======
 
             W_q = torch.quantize_linear(W, scale=filters_scale, zero_point=filters_zero_point, dtype=filters_qtype)
->>>>>>> e72b0be2
 
             # Pack weights using weight packing operator
             strides = [strideH, strideW]
