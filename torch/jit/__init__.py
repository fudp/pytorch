import torch._C
import torch._jit_internal as _jit_internal
import torch.backends.cudnn as cudnn
import torch.jit.annotations
import torch.testing
import torch.jit._recursive

from torch.jit._recursive import ScriptMethodStub
from torch._jit_internal import _qualified_name
from torch.autograd import Variable, function
from torch.jit.frontend import get_jit_class_def, get_jit_def, get_default_args
from torch.nn import Module
from torch.serialization import validate_cuda_device
from torch._six import PY2, PY37, with_metaclass, string_classes
from ..nn.modules.utils import _single, _pair, _triple, _quadruple, \
    _list_with_default
from torch.utils import set_module

import collections
import contextlib
import copy
import functools
import inspect
import math
import os
import pickle
import sys
import textwrap
import types
import warnings

from collections import OrderedDict

# These are imported so users can access them from the `torch.jit` module
from torch._jit_internal import Final, _overload, _overload_method  # noqa: F401
from torch._jit_internal import ignore, export, unused  # noqa: F401

if sys.version_info[0] > 2:
    import pathlib

def _parse_env(name, default, true_message, false_message):
    value = os.environ.get(name)
    if value is None:
        return default
    if value.lower() in {'1', 'true', 'yes'}:
        return True
    elif value.lower() in {'0', 'false', 'no'}:
        return False
    if value == '1v':
        print(true_message)
        return True
    elif value == '0v':
        print(false_message)
        return False
    raise ValueError('Unknown setting of {}. Try using 0 or 1.'.format(name))


_enabled = _parse_env('PYTORCH_JIT', True, "> Using PyTorch JIT", "> PyTorch JIT DISABLED")
_flatten = torch._C._jit_flatten
_unflatten = torch._C._jit_unflatten
_jit_script_class_compile = torch._C._jit_script_class_compile

# The Python CompilationUnit. All functions and modules defined in Python will
# live in here. It's defined in Python because doing in cpp creates static
# destruction order issues.
_python_cu = torch._C.CompilationUnit()

Future = torch._C.Future
set_module(Future, "torch.jit")
_fork = torch._C.fork
_wait = torch._C.wait

if _enabled:
    Attribute = collections.namedtuple('Attribute', ['value', 'type'])
else:
    def Attribute(value, type):
        return value

@contextlib.contextmanager
def scope(scope_name):
    tracing_state = torch._C._get_tracing_state()
    if tracing_state:
        tracing_state.push_scope(scope_name)
    try:
        yield
    finally:
        if tracing_state:
            tracing_state.pop_scope()

@contextlib.contextmanager
def optimized_execution(should_optimize):
    """
    A context manager that controls whether the JIT's executor will run
    optimizations before executing a function.
    """
    stored_flag = torch._C._get_graph_executor_optimize()
    torch._C._set_graph_executor_optimize(should_optimize)
    try:
        yield
    finally:
        torch._C._set_graph_executor_optimize(stored_flag)


DEFAULT_EXTRA_FILES_MAP = torch._C.ExtraFilesMap()


def save(m, f, _extra_files=DEFAULT_EXTRA_FILES_MAP):
    """
        Save an offline version of this module for use in a separate process. The saved
        module serializes all of the methods, submodules, parameters, and attributes of this
        module. It can be loaded into the C++ API using ``torch::jit::load(filename)`` or into the Python
        API with :func:`torch.jit.load <torch.jit.load>`.

        To be able to save a module, it must not make any calls to native Python functions.
        This means that all submodules must be subclasses of ``torch.jit.ScriptModule`` as well.

        .. DANGER::
           All modules, no matter their device, are always loaded onto the CPU during loading.
           This is different from :func:`load <torch.jit.load>`'s semantics and may change in the future.

        Arguments:
            m: A ScriptModule to save.
            f: A file-like object (has to implement write and flush) or a string
               containing a file name.
            _extra_files: Map from filename to contents which will be stored as part of 'f'.

        .. warning::
            If you are using Python 2, ``torch.jit.save`` does NOT support ``StringIO.StringIO``
            as a valid file-like object. This is because the write method should return
            the number of bytes written; ``StringIO.write()`` does not do this.

            Please use something like ``io.BytesIO`` instead.

        Example:

        .. testcode::

            import torch
            import io

            class MyModule(torch.nn.Module):
                def forward(self, x):
                    return x + 10

            m = torch.jit.script(MyModule())

            # Save to file
            torch.jit.save(m, 'scriptmodule.pt')
            # This line is equivalent to the previous
            m.save("scriptmodule.pt")

            # Save to io.BytesIO buffer
            buffer = io.BytesIO()
            torch.jit.save(m, buffer)

            # Save with extra files
            extra_files = torch._C.ExtraFilesMap()
            extra_files['foo.txt'] = 'bar'
            torch.jit.save(m, 'scriptmodule.pt', _extra_files=extra_files)
    """
    if isinstance(f, str) or \
            (sys.version_info[0] == 2 and isinstance(f, unicode)) or \
            (sys.version_info[0] == 3 and isinstance(f, pathlib.Path)):
        m.save(f, _extra_files=_extra_files)
    else:
        ret = m.save_to_buffer(_extra_files=_extra_files)
        f.write(ret)

def load(f, map_location=None, _extra_files=DEFAULT_EXTRA_FILES_MAP):
    r"""
        Load a :class:`ScriptModule` or :class:`ScriptFunction` previously
        saved with :func:`torch.jit.save <torch.jit.save>`

        All previously saved modules, no matter their device, are first loaded onto CPU,
        and then are moved to the devices they were saved from. If this fails (e.g. because
        the run time system doesn't have certain devices), an exception is raised.

        Arguments:
            f: a file-like object (has to implement read, readline, tell, and seek),
                or a string containing a file name
            map_location (string or torch.device): A simplified version of ``map_location`` in
                ``torch.save`` used to dynamically remap storages to an alternative set of devices.
            _extra_files (dictionary of filename to content): The extra
                filenames given in the map would be loaded and their content
                would be stored in the provided map.

        Returns:
            A :class:`ScriptModule` object.

        Example:

        .. testcode::

            import torch
            import io

            torch.jit.load('scriptmodule.pt')

            # Load ScriptModule from io.BytesIO object
            with open('scriptmodule.pt', 'rb') as f:
                buffer = io.BytesIO(f.read())

            # Load all tensors to the original device
            torch.jit.load(buffer)

            # Load all tensors onto CPU, using a device
            buffer.seek(0)
            torch.jit.load(buffer, map_location=torch.device('cpu'))

            # Load all tensors onto CPU, using a string
            buffer.seek(0)
            torch.jit.load(buffer, map_location='cpu')

            # Load with extra files.
            extra_files = torch._C.ExtraFilesMap()
            extra_files['foo.txt'] = 'bar'
            torch.jit.load('scriptmodule.pt', _extra_files=extra_files)
            print(extra_files['foo.txt'])

        .. testoutput::
            :hide:

            ...

        .. testcleanup::

            import os
            os.remove("scriptmodule.pt")
    """
    if isinstance(f, string_classes):
        if not os.path.exists(f):
            raise ValueError("The provided filename {} does not exist".format(f))
    if isinstance(map_location, string_classes):
        map_location = torch.device(map_location)
    elif not (map_location is None or
              isinstance(map_location, torch.device)):
        raise ValueError("map_location should be either None, string or torch.device, "
                         "but got type: " + str(type(map_location)))
    if (str(map_location).startswith('cuda')):
        validate_cuda_device(map_location)

    cu = torch._C.CompilationUnit()
    if isinstance(f, str) or \
            (sys.version_info[0] == 2 and isinstance(f, unicode)) or \
            (sys.version_info[0] == 3 and isinstance(f, pathlib.Path)):
        cpp_module = torch._C.import_ir_module(cu, f, map_location, _extra_files)
    else:
        cpp_module = torch._C.import_ir_module_from_buffer(cu, f.read(), map_location, _extra_files)

    # TODO: Pretty sure this approach loses ConstSequential status and such
    return torch.jit._recursive.wrap_cpp_module(cpp_module)


def get_trace_graph(f, args=(), kwargs=None, _force_outplace=False,
                    return_inputs=False, _return_inputs_states=False):
    """
    Trace a function or model, returning a tuple consisting of the both the
    *trace* of an execution, as well as the original return value. If return_inputs,
    also returns the trace inputs as part of the tuple

    Tracing is guaranteed not to change the semantics of the function/module
    that is traced.

    Arguments:
        f (torch.nn.Module or function): the function or module
            to be traced.
        args (tuple or Tensor): the positional arguments to pass to the
            function/module to be traced.  A non-tuple is assumed to
            be a single positional argument to be passed to the model.
        kwargs (dict): the keyword arguments to pass to the function/module
            to be traced.

    Example (trace a cell):

    .. testcode::

        trace = torch.jit.trace(nn.LSTMCell(), (input, hidden))
    """
    if kwargs is None:
        kwargs = {}
    if not isinstance(args, tuple):
        args = (args,)
    return LegacyTracedModule(f, _force_outplace, return_inputs, _return_inputs_states)(*args, **kwargs)


def _unique_state_dict(module, keep_vars=False):
    # since Parameter.data always creates a new torch.Tensor instance,
    # id(v) doesn't work with it. So we always get the Parameter or Buffer
    # as values, and deduplicate the params using Parameters and Buffers
    state_dict = module.state_dict(keep_vars=True)
    filtered_dict = type(state_dict)()
    seen_ids = set()
    for k, v in state_dict.items():
        if id(v) in seen_ids:
            continue
        seen_ids.add(id(v))
        if keep_vars:
            filtered_dict[k] = v
        else:
            filtered_dict[k] = v.data
    return filtered_dict


def _create_interpreter_name_lookup_fn(frames_up=1):
    def _get_interpreter_name_for_var(var):
        frame = inspect.currentframe()
        i = 0
        while i < frames_up + 1:
            frame = frame.f_back
            i += 1

        f_locals = frame.f_locals
        f_globals = frame.f_globals

        for k, v in f_locals.items():
            if isinstance(v, torch.Tensor) and var is v:
                return k if k != 'self' else ''
        for k, v in f_globals.items():
            if isinstance(v, torch.Tensor) and var is v:
                return k if k != 'self' else ''
        return ''
    return _get_interpreter_name_for_var


class LegacyTracedModule(Module):
    def __init__(self, inner, force_outplace=False, return_inputs=False, return_inputs_states=False):
        super(LegacyTracedModule, self).__init__()
        # inner may be a Module, or it may be an arbitrary callable
        # If it's a Module, we get its parameters automatically, which lets
        # us avoid a special casing functions versus modules.
        self.inner = inner
        self._force_outplace = force_outplace
        self._return_inputs = return_inputs
        self._return_inputs_states = return_inputs_states

    def forward(self, *args):
        in_vars, in_desc = _flatten(args)
        # NOTE: use full state, because we need it for BatchNorm export
        # This differs from the compiler path, which doesn't support it at the moment.
        module_state = list(_unique_state_dict(self, keep_vars=True).values())
        try:
            trace, all_trace_inputs = torch._C._tracer_enter(*(in_vars + module_state))
        except Exception as e:
            torch._C._tracer_abandon()
            raise e
        ret_inputs = tuple(x.clone() for x in all_trace_inputs)
        torch._C._tracer_set_force_outplace(self._force_outplace)
        torch._C._tracer_set_get_unique_name_fn(_create_interpreter_name_lookup_fn())
        try:
            trace_inputs = _unflatten(all_trace_inputs[:len(in_vars)], in_desc)
            # inputs_states is a tuple of len == 2 that keeps track of
            # the inputs before (inputs_states[0]) and after (inputs_states[1])
            # the trace to verify if they were modified during the trace
            if self._return_inputs_states:
                # executing a deepcopy on trace_inputs will fail
                # for tensors not explicitly created by the user.
                # generating trace_inputs again by calling _unflatten
                # for now.
                inputs_states = _unflatten(all_trace_inputs[:len(in_vars)], in_desc)
            out = self.inner(*trace_inputs)
            if self._return_inputs_states:
                inputs_states = (inputs_states, trace_inputs)
            out_vars, _ = _flatten(out)
            torch._C._tracer_exit(tuple(out_vars))
        except Exception:
            torch._C._tracer_abandon()
            raise
        if self._return_inputs:
            return trace, out, ret_inputs
        if self._return_inputs_states:
            return trace, out, inputs_states
        else:
            return trace, out


def _clone_inputs(args):
    def clone_input(a):
        if a is None:
            return None
        elif isinstance(a, torch.Tensor):
            # TODO: figure out one liner to .clone() and set requires_grad
            v = Variable(a.data.clone(), requires_grad=a.requires_grad)
            if a.grad is not None:
                v.grad = clone_input(v.grad)
            return v
        else:
            return a.clone()
    return function._nested_map(lambda x: isinstance(x, torch.Tensor),
                                clone_input, condition_msg="tensors")(args)


# This is purely for developer debugging.  We are not going to advertise it.
_JIT_DUMP = os.environ.get('PYTORCH_JIT_DUMP', False)
_JIT_TIME = os.environ.get('PYTORCH_JIT_TIME', False)  # CUDA-only timing
_JIT_DISABLE = os.environ.get('PYTORCH_JIT_DISABLE', False)
_JIT_STATS = os.environ.get('PYTORCH_JIT_STATS', False)


def _dump_trace(trace_name, pass_name, input_key, trace):
    if not _JIT_DUMP:
        return

    import torch.contrib._graph_vis as graph_vis

    filename = "{}_{}".format(trace_name, pass_name)
    # TODO: Also paste out the backtrace when the trace was compiled
    # (and maybe also when it was run?)
    with open(filename + ".ir", "w") as f:
        f.write("Input key: {}\n\n{}".format(input_key, str(trace)))
    graph_vis.write(trace.graph(), filename + ".html")


@contextlib.contextmanager
def _time(trace_name, name, time=True):
    if (not _JIT_TIME and not time) or not torch.cuda.is_available():
        yield
        return
    stream = torch.cuda.current_stream()
    start = torch.cuda.Event(enable_timing=True)
    end = torch.cuda.Event(enable_timing=True)
    stream.record_event(start)
    try:
        yield
    finally:
        stream.record_event(end)
        end.synchronize()
        print("{} {} time: {} ms".format(trace_name, name, start.elapsed_time(end)))


def verify(model, args, loss_fn=torch.sum, devices=None):
    """
    Verify that a JIT compiled model has the same behavior as its uncompiled
    version along with its backwards pass.  If your model returns multiple
    outputs, you must also specify a `loss_fn` to produce a loss for which
    the backwards will be computed.

    This function has side-effects (e.g., it executes your model / saves and loads
    parameters), so don't expect the model to come out exactly the same as what
    you passed in.

    Arguments:
        model (compiled torch.nn.Module or function): the module/function to be
            verified.  The module/function definition MUST have been decorated with
            `@torch.jit.compile`.
        args (tuple or Tensor): the positional arguments to pass to the
            compiled function/module to be verified.  A non-tuple is assumed to
            be a single positional argument to be passed to the model.
        loss_fn (function, optional): the loss function to be applied to
            the output of the model, before backwards is invoked.  By default,
            we assume that a model returns a single result, and we :func:`torch.sum`
            before calling backwards; if this is inappropriate, you can pass your
            own loss function.  Note that if a model returns a tuple of results,
            these are passed as separate positional arguments to `loss_fn`.
        devices (iterable of device IDs, optional): the GPU devices which the
            compiled module will be run on.  This determines the RNG state we
            must save when running both compiled and uncompiled versions of the model.
    """
    # TODO: In principle, we track device information in our trace, so it
    # should be possible to check if our execution actually obeyed the 'devices'
    # the user provided.

    # TODO: Consider adding a utility function to torch.jit to test
    # for this case
    if not isinstance(model, torch._C.CompiledFunction):
        raise TypeError("Cannot verify an uncompiled module.  Add @torch.jit.compile to compile it")
    is_module = isinstance(model, Module)

    if not isinstance(args, tuple):
        args = (args,)

    saved_args = _clone_inputs(args)
    if is_module:
        saved_state = copy.deepcopy(model.state_dict())

    def run_fwd_bwd(args, force_trace=False, assert_compiled=False):
        params = list(model.parameters()) if is_module else []
        in_vars, _ = _flatten((args, params))
        # We use a special API to reset the trace and compile it from scratch.
        compiled_fn = model
        if force_trace:
            compiled_fn.clear_cache()
        if assert_compiled:
            hits = compiled_fn.hits
        out = model(*args)
        if assert_compiled and compiled_fn.hits == hits:
            raise RuntimeError("failed to use the compiled function")
        if not isinstance(out, tuple):
            out = (out, )
        if loss_fn == torch.sum and len(out) != 1:
            raise ValueError(("Model returns {} outputs, but default loss function "
                              "(torch.sum) can only handle a single output").format(len(out)))
        out_vars, _ = _flatten(out)
        saved_outs = [v.data.clone() for v in out_vars]
        loss = loss_fn(*out)
        grads = torch.autograd.grad([loss], in_vars)
        # TODO: I'm not sure if the clone here is necessary but it is safer
        saved_grads = [v.data.clone() for v in grads]
        return (saved_outs, saved_grads)

    with torch.random.fork_rng(devices, _caller="torch.jit.verify"):
        uncompiled_outs, uncompiled_grads = run_fwd_bwd(args, force_trace=True)
        assert model.has_trace_for(*args)

    if is_module:
        model.load_state_dict(saved_state)
    compiled_outs, compiled_grads = run_fwd_bwd(args, assert_compiled=True)

    _verify_equal(uncompiled_outs, compiled_outs)
    _verify_equal(uncompiled_grads, compiled_grads)


def _verify_equal(xs, ys):
    for x, y in zip(xs, ys):
        if x.sub(y).abs().max() > 1e-6:
            raise RuntimeError("JIT and real computation mismatch")


def indent(s):
    return '\n'.join(['\t' + line for line in s.splitlines()])


class TracingCheckError(Exception):
    def __init__(self, graph_diff_error, tensor_compare_error, extra_msg=None):
        self.message = 'Tracing failed sanity checks!\n'
        if extra_msg is not None:
            self.message += extra_msg + '\n'
        if graph_diff_error is not None:
            self.message += 'ERROR: Graphs differed across invocations!\n'
            self.message += indent(graph_diff_error) + '\n'
        if tensor_compare_error is not None:
            self.message += 'ERROR: Tensor-valued Constant nodes differed in value ' \
                            'across invocations. This often indicates that the tracer has' \
                            ' encountered untraceable code.\n'
            self.message += indent(tensor_compare_error) + '\n'
        super(TracingCheckError, self).__init__(self.message)


# Check the traced module against a set of user-provided validation inputs
@torch.no_grad()
def _check_trace(check_inputs, func, traced_func, check_tolerance,
                 force_outplace, is_trace_module, _module_class):
    # Note: tracing is independent of optimizations, which consume the trace
    for inputs in check_inputs:

        if isinstance(inputs, torch.Tensor):
            inputs = (inputs,)

        if is_trace_module:
            copied_dict = {}
            for name, data in inputs.items():
                copied_dict[name] = _clone_inputs(data)
            check_mod = torch.jit.trace_module(
                func.__self__ if hasattr(func, '__self__') else func,
                copied_dict,
                check_trace=False,
                _force_outplace=force_outplace,
                _module_class=_module_class,
                _compilation_unit=torch._C.CompilationUnit(),
            )
            check_mod_func = check_mod._c._get_method(traced_func.name)
            inputs = inputs[traced_func.name]
            if isinstance(inputs, (torch.Tensor, dict)):
                inputs = (inputs,)
        else:
            check_mod = torch.jit.trace(
                func,
                _clone_inputs(inputs),
                check_trace=False,
                _force_outplace=force_outplace,
                _module_class=_module_class,
            )
            check_mod_func = check_mod

        def graph_diagnostic_info():
            mod_canonicalized = torch._C._jit_pass_canonicalize(traced_func.graph)
            torch._C._jit_pass_erase_shape_information(mod_canonicalized)
            check_canonicalized = torch._C._jit_pass_canonicalize(check_mod_func.graph)
            torch._C._jit_pass_erase_shape_information(check_canonicalized)

            graph_diff_errors = None
            if str(mod_canonicalized) != str(check_canonicalized):
                import difflib
                graph_diff = difflib.ndiff(str(mod_canonicalized).splitlines(True),
                                           str(check_canonicalized).splitlines(True))
                graph_diff_errors = 'Graph diff:\n' + indent(''.join(graph_diff)) + '\n'

                for n_mod, n_check in zip(mod_canonicalized.nodes(), check_canonicalized.nodes()):
                    if str(n_mod) != str(n_check):
                        graph_diff_errors += 'First diverging operator:\n'
                        node_diff = difflib.ndiff(str(n_mod).splitlines(True),
                                                  str(n_check).splitlines(True))
                        source_printout = 'Node diff:\n' + indent(''.join(node_diff)) + '\n'
                        mod_stack = n_mod.sourceRange()
                        if mod_stack:
                            source_printout += 'Trace source location:\n' + indent(mod_stack) + '\n'
                        check_stack = n_check.sourceRange()
                        if check_stack:
                            source_printout += 'Check source location:\n' + indent(check_stack) + '\n'
                        graph_diff_errors += source_printout

                        break  # For now, only print out the first pair of nodes that diverges

            tensor_compare_errors = None
            # Check Tensor-valued constant nodes
            for n_mod, n_check in zip(mod_canonicalized.nodes(), check_canonicalized.nodes()):
                if n_mod.kind() != n_check.kind():
                    break  # Graphs have already diverged

                if n_mod.kind() == 'prim::Constant' and not (n_mod.mustBeNone() or n_check.mustBeNone()):
                    if not n_mod.hasAttribute('value'):
                        continue
                    if n_mod.kindOf('value') != 't' or n_check.kindOf('value') != 't':
                        continue

                    mod_tensor_val = n_mod.t('value')
                    check_tensor_val = n_check.t('value')

                    try:
                        torch.testing.assert_allclose(mod_tensor_val, check_tensor_val)
                    except (RuntimeError, AssertionError) as e:
                        if tensor_compare_errors is None:
                            tensor_compare_errors = ''
                        tensor_compare_errors += 'Node:\n' + indent(str(n_mod)) + '\n'
                        compare_stack = n_mod.sourceRange()
                        if compare_stack:
                            tensor_compare_errors += 'Source Location:\n' + indent(compare_stack) + '\n'
                        tensor_compare_errors += 'Comparison exception: ' + indent(str(e))

                        break  # For now, only print the first diverging pair

            return graph_diff_errors, tensor_compare_errors

        def wrap_retval(x):
            return x if isinstance(x, tuple) else (x,)

        def run_mod_and_filter_tensor_outputs(mod, inputs, running_what):
            try:
                outs = wrap_retval(mod(*_clone_inputs(inputs)))
                outs = [out for out in outs if isinstance(out, torch.Tensor)]
                return outs
            except Exception as e:
                raise TracingCheckError(*graph_diagnostic_info(),
                                        extra_msg='Encountered an exception while running the ' + running_what +
                                                  ' with test inputs.\nException:\n' + indent(str(e)))

        has_warned = [False]

        def maybe_warn_nondeterministic():
            if has_warned[0]:
                return
            has_warned[0] = True
            nondeterm_ops = [op for op in traced_func.graph.nodes() if op.isNondeterministic()]
            if len(nondeterm_ops) > 0:
                nondeterministic_ops_warning = "Trace had nondeterministic nodes. "
                nondeterministic_ops_warning += "Did you forget call .eval() on your model? Nodes:\n"
                nondeterministic_ops_warning += "\n".join([indent(str(op)) for op in nondeterm_ops][:20])
                nondeterministic_ops_warning += "\nThis may cause errors in trace checking. To disable trace checking,"\
                                                " pass check_trace=False to torch.jit.trace()"
                warnings.warn(nondeterministic_ops_warning, category=TracerWarning, stacklevel=5)

        def compare_outputs(original, reference, match_what):
            all_ok = True
            for i, (orig, ref) in enumerate(zip(original, reference)):
                try:
                    torch.testing.assert_allclose(orig.double(), ref.double(), rtol=check_tolerance,
                                                  atol=torch.testing._get_default_tolerance(orig, ref)[1])
                except AssertionError as e:
                    maybe_warn_nondeterministic()
                    warnings.warn('Output nr ' + str(i + 1) + '. of the traced function does not match '
                                  'the corresponding output of the ' + match_what + '. Detailed error:\n' + str(e),
                                  category=TracerWarning, stacklevel=4)
                    all_ok = False

            return all_ok

        traced_outs = run_mod_and_filter_tensor_outputs(traced_func, inputs, 'trace')
        fn_outs = run_mod_and_filter_tensor_outputs(func, inputs, 'Python function')
        if compare_outputs(traced_outs, fn_outs, 'Python function'):
            check_outs = run_mod_and_filter_tensor_outputs(check_mod_func, inputs, 'repeated trace')
            compare_outputs(traced_outs, check_outs, 'repeated trace')

        diag_info = graph_diagnostic_info()
        if any(info is not None for info in diag_info):
            raise TracingCheckError(*diag_info)


class TracerWarning(Warning):
    @staticmethod
    def ignore_lib_warnings():
        # We ignore warnings from all submodules excluding the JIT, because we need them e.g. for _check_trace
        warnings.filterwarnings('ignore', category=TracerWarning, module='torch.(?!jit)')


# We ignore the tracer warnings coming form inside the library, because all our shape
# checks in nn will trigger them.
TracerWarning.ignore_lib_warnings()
torch._C._tracer_warn_use_python()


def make_tuple(example_inputs):
    if isinstance(example_inputs, (torch.Tensor, dict)):
        return (example_inputs,)
    # done primarily so that weird iterables fail here and not pybind11 code
    if not isinstance(example_inputs, tuple):
        return tuple(example_inputs)
    return example_inputs


def make_module(mod, _module_class, _compilation_unit):
    if isinstance(mod, ScriptModule):
        return mod
    elif torch._jit_internal.module_has_exports(mod):
        exported = []
        for name in dir(mod):
            item = getattr(mod, name, None)
            if torch._jit_internal.get_torchscript_modifier(item) is _jit_internal.FunctionModifiers.EXPORT:
                exported.append(name)
        stubs = []
        for method in exported:
            stubs.append(torch.jit._recursive.make_stub_from_method(mod, method))

        return torch.jit._recursive.create_script_module(mod, stubs, fresh_type=True)
    else:
        if _module_class is None:
            _module_class = TopLevelTracedModule
        return _module_class(mod, _compilation_unit=_compilation_unit)

def wrap_check_inputs(check_inputs):
    if check_inputs is None:
        return None

    return [{'forward' : c} for c in check_inputs]

def trace(func,
          example_inputs,
          optimize=None,
          check_trace=True,
          check_inputs=None,
          check_tolerance=1e-5,
          _force_outplace=False,
          _module_class=None,
          _compilation_unit=_python_cu):
    """
    Trace a function and return an executable  or :class:`ScriptFunction`
    that will be optimized using just-in-time compilation. Tracing is ideal for
    code that operates only on ``Tensor``\\s and lists, dictionaries, and tuples of ``Tensor``\\s.

    Using ``torch.jit.trace`` and :func:`torch.jit.trace_module<torch.jit.trace_module>`, you can turn an existing module or Python
    function into a TorchScript :class:`ScriptFunction` or :class:`ScriptModule`. You must provide example inputs,
    and we run the function, recording the operations performed on all the tensors.

    * The resulting recording of a standalone function produces :class:`ScriptFunction`.
    * The resulting recording of ``forward`` function of ``nn.Module`` or ``nn.Module`` produces :class:`ScriptModule`.

    This module also contains any parameters that the original
    module had as well.

    .. warning::
        Tracing only correctly records functions and modules which are not data
        dependent (e.g., do not have conditionals on data in tensors) and do not have
        any untracked external dependencies (e.g., perform input/output or
        access global variables). Tracing only records operations done when the given
        function is run on the given
        tensors. Therefore, the returned :class:`ScriptModule` will always run the same traced
        graph on any input. This has some important implications when your module is
        expected to run different sets of operations, depending on the input and/or the
        module state. For example,

        * Tracing will not record any control-flow like if-statements or loops.
          When this control-flow is constant across your module, this is fine and it often
          inlines the control-flow decisions. But sometimes the control-flow is actually part
          of the model itself. For instance, a recurrent network is a loop over
          the (possibly dynamic) length of an input sequence.
        * In the returned :class:`ScriptModule`, operations that have different
          behaviors in ``training`` and ``eval`` modes will always behave as if it
          is in the mode it was in during tracing, no matter which mode the
          :class:`ScriptModule` is in.

        In cases like these, tracing would not be appropriate and :func:`scripting <torch.jit.script>` is a better
        choice. If you trace such models, you may silently get
        incorrect results on subsequent invocations of the model. The tracer
        will try to emit warnings when doing something that may cause an
        incorrect trace to be produced.

    Arguments:
        func (callable or torch.nn.Module):  A Python function or ``torch.nn.Module``
                                             that will be run with ``example_inputs``.
                                             arguments and returns to ``func`` must be tensors
                                             or (possibly nested) tuples that
                                             contain tensors. When a module is passed to
                                             :func:`torch.jit.trace <torch.jit.trace>`, only the
                                             ``forward`` method is run and traced
                                             (see :func:`torch.jit.trace <torch.jit.trace_module>` for details).
        example_inputs (tuple):  A tuple of example inputs that will be passed to the function
                                 while tracing. The resulting trace can be run with
                                 inputs of different types and shapes assuming the traced operations
                                 support those types and shapes. ``example_inputs`` may also be a single
                                 Tensor in which case it is automatically wrapped in a tuple.

    Keyword arguments:
        check_trace (bool, optional): Check if the same inputs run through
                                      traced code produce the same outputs. Default: ``True``. You might want
                                      to disable this if, for example, your network contains non-
                                      deterministic ops or if you are sure that the network is correct despite
                                      a checker failure.

        check_inputs (list of tuples, optional): A list of tuples of input arguments that should be used
                                                 to check the trace against what is expected. Each tuple
                                                 is equivalent to a set of input arguments that would
                                                 be specified in ``example_inputs``. For best results, pass in a
                                                 set of checking inputs representative of the space of
                                                 shapes and types of inputs you expect the network to see.
                                                 If not specified, the original ``example_inputs`` are used for checking
        check_tolerance (float, optional): Floating-point comparison tolerance to use in the checker procedure.
                                           This can be used to relax the checker strictness in the event that
                                           results diverge numerically for a known reason, such as operator fusion.

    Returns:
        If ``callable`` is ``nn.Module`` or ``forward`` of ``nn.Module``, ``trace`` returns
        a :class:`ScriptModule` object with a single ``forward`` method containing the traced code.
        The returned :class:`ScriptModule` will have the same set of sub-modules and parameters as the
        original ``nn.Module``.
        If ``callable`` is a standalone function, ``trace`` returns :class:`ScriptFunction`

    Example (tracing a function):

    .. testcode::

        import torch

        def foo(x, y):
            return 2 * x + y

        # Run `foo` with the provided inputs and record the tensor operations
        traced_foo = torch.jit.trace(foo, (torch.rand(3), torch.rand(3)))

        # `traced_foo` can now be run with the TorchScript interpreter or saved
        # and loaded in a Python-free environment

    Example (tracing an existing module)::

        import torch
        import torch.nn as nn

        class Net(nn.Module):
            def __init__(self):
                super(Net, self).__init__()
                self.conv = nn.Conv2d(1, 1, 3)

            def forward(self, x):
                return self.conv(x)

        n = Net()
        example_weight = torch.rand(1, 1, 3, 3)
        example_forward_input = torch.rand(1, 1, 3, 3)

        # Trace a specific method and construct `ScriptModule` with
        # a single `forward` method
        module = torch.jit.trace(n.forward, example_forward_input)

        # Trace a module (implicitly traces `forward`) and construct a
        # `ScriptModule` with a single `forward` method
        module = torch.jit.trace(n, example_forward_input)

    """
    if not _enabled:
        return func
    if optimize is not None:
        warnings.warn("`optimize` is deprecated and has no effect. Use `with torch.jit.optimized_execution() instead")

    if isinstance(func, torch.jit.ScriptModule):
        # it is hard to trace it because the forward method on ScriptModule is already defined, so it
        # would result in an error.
        warnings.warn('The input to trace is already a ScriptModule, tracing it is a no-op. Returning the object as is.')
        return func

    if isinstance(func, torch.nn.Module):
        return trace_module(func, {'forward': example_inputs}, None,
                            check_trace, wrap_check_inputs(check_inputs),
                            check_tolerance, _force_outplace, _module_class)

    if (hasattr(func, '__self__') and isinstance(func.__self__, torch.nn.Module) and
            func.__name__ == 'forward'):

        return trace_module(func.__self__, {'forward': example_inputs}, None,
                            check_trace, wrap_check_inputs(check_inputs),
                            check_tolerance, _force_outplace, _module_class)

    # Special case for common case of passing a single Tensor
    if isinstance(example_inputs, (torch.Tensor, dict)):
        example_inputs = (example_inputs,)
    # done primarily so that weird iterables fail here and not pybind11 code
    elif not isinstance(example_inputs, tuple):
        example_inputs = tuple(example_inputs)

    var_lookup_fn = _create_interpreter_name_lookup_fn(0)

    if (hasattr(func, '__self__') and isinstance(func.__self__, torch.nn.Module)):
        raise AttributeError("trace doesn't support compiling individual module's functions.\n"
                             "Please use trace_module")

    name = _qualified_name(func)
    traced = torch._C._create_function_from_trace(name, func, example_inputs,
                                                  var_lookup_fn,
                                                  _force_outplace)

    # Check the trace against new traces created from user-specified inputs
    if check_trace:
        if check_inputs is not None:
            _check_trace(check_inputs, func, traced, check_tolerance, _force_outplace, False, _module_class)
        else:
            _check_trace([example_inputs], func, traced, check_tolerance, _force_outplace, False, _module_class)

    return traced


def trace_module(mod,
                 inputs,
                 optimize=None,
                 check_trace=True,
                 check_inputs=None,
                 check_tolerance=1e-5,
                 _force_outplace=False,
                 _module_class=None,
                 _compilation_unit=_python_cu):
    """
    Trace a module and return an executable :class:`ScriptModule` that will be optimized
    using just-in-time compilation. When a module is passed to :func:`torch.jit.trace <torch.jit.trace>`, only
    the ``forward`` method is run and traced. With ``trace_module``, you can specify a dictionary of
    method names to example inputs to trace (see the ``example_inputs``) argument below.

    See :func:`torch.jit.trace <torch.jit.trace>` for more information on tracing.

    Arguments:
        mod (torch.nn.Module):  A ``torch.nn.Module`` containing methods whose names are
                                specified in ``example_inputs``. The given methods will be compiled
                                as a part of a single `ScriptModule`.
        example_inputs (dict):  A dict containing sample inputs indexed by method names in ``mod``.
                                The inputs will be passed to methods whose names correspond to inputs'
                                keys while tracing.
                                ``{ 'forward' : example_forward_input, 'method2': example_method2_input}``
    Keyword arguments:
        check_trace (bool, optional): Check if the same inputs run through
                                      traced code produce the same outputs. Default: ``True``. You might want
                                      to disable this if, for example, your network contains non-
                                      deterministic ops or if you are sure that the network is correct despite
                                      a checker failure.

        check_inputs (list of dicts, optional): A list of dicts of input arguments that should be used
                                                 to check the trace against what is expected. Each tuple
                                                 is equivalent to a set of input arguments that would
                                                 be specified in ``example_inputs``. For best results, pass in a
                                                 set of checking inputs representative of the space of
                                                 shapes and types of inputs you expect the network to see.
                                                 If not specified, the original ``example_inputs`` are used for checking
        check_tolerance (float, optional): Floating-point comparison tolerance to use in the checker procedure.
                                           This can be used to relax the checker strictness in the event that
                                           results diverge numerically for a known reason, such as operator fusion.

    Returns:
        A :class:`ScriptModule` object with a single ``forward`` method containing the traced code.
        When ``func`` is a ``torch.nn.Module``, the returned :class:`ScriptModule` will have the same set of
        sub-modules and parameters as ``func``.

    Example (tracing a module with multiple methods)::

        import torch
        import torch.nn as nn

        class Net(nn.Module):
            def __init__(self):
                super(Net, self).__init__()
                self.conv = nn.Conv2d(1, 1, 3)

            def forward(self, x):
                return self.conv(x)

            def weighted_kernel_sum(self, weight):
                return weight * self.conv.weight


        n = Net()
        example_weight = torch.rand(1, 1, 3, 3)
        example_forward_input = torch.rand(1, 1, 3, 3)

        # Trace a specific method and construct `ScriptModule` with
        # a single `forward` method
        module = torch.jit.trace(n.forward, example_forward_input)

        # Trace a module (implicitly traces `forward`) and construct a
        # `ScriptModule` with a single `forward` method
        module = torch.jit.trace(n, example_forward_input)

        # Trace specific methods on a module (specified in `inputs`), constructs
        # a `ScriptModule` with `forward` and `weighted_kernel_sum` methods
        inputs = {'forward' : example_forward_input, 'weighted_kernel_sum' : example_weight}
        module = torch.jit.trace_module(n, inputs)

    """
    if not _enabled:
        return mod
    if optimize is not None:
        warnings.warn("`optimize` is deprecated and has no effect. Use `with torch.jit.optimized_execution() instead")

    var_lookup_fn = _create_interpreter_name_lookup_fn(0)

    if not isinstance(mod, torch.nn.Module):
        raise AttributeError("expected torch.nn.Module as the first argument")

    if not isinstance(inputs, dict):
        raise AttributeError("expected a dictionary of (method_name, input) pairs")


    module = make_module(mod, _module_class, _compilation_unit)

    for method_name, example_inputs in inputs.items():
        # this is needed since Module.__call__ sets up some extra tracing
        func = mod if method_name == "forward" else getattr(mod, method_name)
        example_inputs = make_tuple(example_inputs)
        module._c._create_method_from_trace(method_name, func, example_inputs, var_lookup_fn, _force_outplace)
        check_trace_method = module._c._get_method(method_name)

        # Check the trace against new traces created from user-specified inputs
        if check_trace:
            if check_inputs is not None:
                _check_trace(check_inputs, func, check_trace_method,
                             check_tolerance, _force_outplace, True, _module_class)
            else:
                _check_trace([inputs], func, check_trace_method,
                             check_tolerance, _force_outplace, True, _module_class)

    return module


class CompilationUnit(object):
    def __init__(self, lang=None, _frames_up=0):
        self._c = torch._C.CompilationUnit()
        if lang is not None:
            self.define(lang, _frames_up=_frames_up + 1)

    def define(self, lang, rcb=None, _frames_up=0):
        if not rcb:
            rcb = _jit_internal.createResolutionCallbackFromFrame(_frames_up + 1)
        self._c.define(lang, rcb)

    def __getattr__(self, attr):
        r = self._c.find_function(attr)
        if r is None:
            raise AttributeError("'CompilationUnit' has no attribute '{}'".format(attr))
        return r


def _try_get_dispatched_fn(fn):
    if not callable(fn):
        return None
    return _jit_internal.boolean_dispatched.get(fn)


def _try_get_overloaded_fn(mod, field):
    return mod._overloads.get(field, None) if isinstance(mod, ScriptModule) else None


class ScriptWarning(Warning):
    pass


@contextlib.contextmanager
def _disable_emit_hooks():
    hooks = torch._C._jit_get_emit_hooks()
    torch._C._jit_set_emit_hooks(None, None)
    yield
    torch._C._jit_set_emit_hooks(hooks[0], hooks[1])


# ScriptClasses must be new-style classes because we construct them using their
# __new__ method.
def _is_new_style_class(cls):
    if hasattr(cls, '__class__'):
        return ('__dict__' in dir(cls) or hasattr(cls, '__slots__'))


def whichmodule(obj):
    """Find the module an object belong to."""
    module_name = getattr(obj, '__module__', None)
    # Protect the iteration by using a list copy of sys.modules against dynamic
    # modules that trigger imports of other modules upon calls to getattr.
    for name, module in list(sys.modules.items()):
        if name == '__main__' or module is None:
            continue
        try:
            if _getattribute(module, name)[0] is obj:
                return module_name
        except AttributeError:
            pass
    return '__main__'

def _compile_and_register_class(obj, rcb, qualified_name):
    ast = get_jit_class_def(obj, obj.__name__)
    _jit_script_class_compile(qualified_name, ast, rcb)
    _add_script_class(obj, qualified_name)

def script(obj, optimize=None, _frames_up=0, _rcb=None):
    r"""
    Scripting a function or ``nn.Module`` will inspect the source code, compile
    it as TorchScript code using the TorchScript compiler, and return a :class:`ScriptModule` or
    :class:`ScriptFunction`. TorchScript itself is a subset of the Python language, so not all
    features in Python work, but we provide enough functionality to compute on
    tensors and do control-dependent operations. For a complete guide, see the
    `TorchScript Language Reference`_.

    ``torch.jit.script`` can be used as a function for modules and functions, and as a decorator
    ``@torch.jit.script`` for `TorchScript Classes <TorchScript Class_>`_ and functions.

    **Scripting a function**
        The ``@torch.jit.script`` decorator will construct a :class:`ScriptFunction`
        by compiling the body of the function.

        Example (scripting a function):

        .. testcode::

            import torch

            @torch.jit.script
            def foo(x, y):
                if x.max() > y.max():
                    r = x
                else:
                    r = y
                return r

            print(type(foo))  # torch.jit.ScriptFuncion

            # See the compiled graph as Python code
            print(foo.code)

            # Call the function using the TorchScript interpreter
            foo(torch.ones(2, 2), torch.ones(2, 2))

    **Scripting an nn.Module**
        Scripting an ``nn.Module`` by default will compile the ``forward`` method and recursively
        compile any methods, submodules, and functions called by ``forward``. If a ``nn.Module`` only uses
        features supported in TorchScript, no changes to the original module code should be necessary. ``script``
        will construct :class:`ScriptModule` that has copies of the attributes, parameters, and methods of
        the original module.

        Example (scripting a simple module with a Parameter):

        .. testcode::

            import torch

            class MyModule(torch.nn.Module):
                def __init__(self, N, M):
                    super(MyModule, self).__init__()
                    # This parameter will be copied to the new ScriptModule
                    self.weight = torch.nn.Parameter(torch.rand(N, M))

                    # When this submodule is used, it will be compiled
                    self.linear = torch.nn.Linear(N, M)

                def forward(self, input):
                    output = self.weight.mv(input)

                    # This calls the `forward` method of the `nn.Linear` module, which will
                    # cause the `self.linear` submodule to be compiled to a `ScriptModule` here
                    output = self.linear(output)
                    return output

            scripted_module = torch.jit.script(MyModule(2, 3))

        Example (scripting a module with traced submodules):

        .. testcode::

            import torch
            import torch.nn as nn
            import torch.nn.functional as F

            class MyModule(nn.Module):
                def __init__(self):
                    super(MyModule, self).__init__()
                    # torch.jit.trace produces a ScriptModule's conv1 and conv2
                    self.conv1 = torch.jit.trace(nn.Conv2d(1, 20, 5), torch.rand(1, 1, 16, 16))
                    self.conv2 = torch.jit.trace(nn.Conv2d(20, 20, 5), torch.rand(1, 20, 16, 16))

                def forward(self, input):
                  input = F.relu(self.conv1(input))
                  input = F.relu(self.conv2(input))
                  return input

            scripted_module = torch.jit.script(MyModule())

        To compile a method other than ``forward`` (and recursively compile anything it calls), add
        the :func:`@torch.jit.export <torch.jit.export>` decorator to the method. To opt out of compilation
        use :func:`@torch.jit.ignore <torch.jit.ignore>`.

        Example (an exported and ignored method in a module)::

            import torch
            import torch.nn as nn

            class MyModule(nn.Module):
                def __init__(self):
                    super(MyModule, self).__init__()

                @torch.jit.export
                def some_entry_point(self, input):
                    return input + 10

                @torch.jit.ignore
                def python_only_fn(self, input):
                    # This function won't be compiled, so any
                    # Python APIs can be used
                    import pdb
                    pdb.set_trace()

                def forward(self, input):
                    if self.training:
                        self.python_only_fn(input)
                    return input * 99

            scripted_module = torch.jit.script(MyModule())
            print(scripted_module.some_entry_point(torch.randn(2, 2)))
            print(scripted_module(torch.randn(2, 2)))
    """
    if not _enabled:
        return obj

    if optimize is not None:
        warnings.warn("`optimize` is deprecated and has no effect. Use `with torch.jit.optimized_execution() instead")

    if isinstance(obj, torch.nn.Module):
        return torch.jit.torch.jit._recursive.recursive_script(obj)

    qualified_name = _qualified_name(obj)
    if inspect.isclass(obj):
        # If this type is a `nn.Module` subclass, they probably meant to pass
        # an instance instead of a Module
        if issubclass(obj, torch.nn.Module):
            raise RuntimeError("Type '{}' cannot be compiled since it inherits"
                               " from nn.Module,"
                               " pass an instance instead".format(obj))

        if not _is_new_style_class(obj):
            raise RuntimeError("TorchScript classes must be new-style classes. "
                               "Please inherit from 'object'")
        if _rcb is None:
            _rcb = _jit_internal.createResolutionCallbackFromFrame(_frames_up + 1)
        _compile_and_register_class(obj, _rcb, qualified_name)
        return obj
    else:
        _check_directly_compile_overloaded(obj)
        ast = get_jit_def(obj)
        if _rcb is None:
            _rcb = _jit_internal.createResolutionCallbackFromClosure(obj)
        fn = torch._C._jit_script_compile(qualified_name, ast, _rcb, get_default_args(obj))
        # Forward docstrings
        fn.__doc__ = obj.__doc__
        return fn

def interface(obj):
    if not inspect.isclass(obj):
        raise RuntimeError("interface must be applied to a class")
    if not _is_new_style_class(obj):
        raise RuntimeError("TorchScript interfaces must inherit from 'object'")
    qualified_name = _qualified_name(obj)
    ast = get_jit_class_def(obj, obj.__name__)
    rcb = _jit_internal.createResolutionCallbackFromFrame(1)
    torch._C._jit_script_interface_compile(qualified_name, ast, rcb)
    obj.__torch_script_interface__ = True
    return obj



def script_method(fn):
    if not _enabled:
        return fn
    # NOTE: we need to traverse two frames here because the meta-class frame
    # for ScriptModule will be present, as opposed to invoking @script on a
    # a function or invoking define() on a CompilationUnit.
    # The stack will look like:
    #
    # 0. createResolutionCallback()
    # 1. script_method()
    # 2. ScriptModule metaclass frame
    # 3. Surrounding scope
    #
    # createResolutionCallback internally adds 1 to get us to the scope of this
    # function (the calling function). Adding 2 gets us to the proper surrounding scope.
<<<<<<< HEAD
    _rcb = _jit_internal.createResolutionCallback(frames_up=2)
=======
    if _rcb is None:
        _rcb = _jit_internal.createResolutionCallbackFromFrame(frames_up=2)
>>>>>>> 13f99f7e
    ast = get_jit_def(fn, self_name="ScriptModule")
    return ScriptMethodStub(_rcb, ast, fn)



# These OrderedDictWrapper classes replace the actual OrderedDicts in
# module with versions that get/set properties inside of script::Module.
# This allows us to reuse most of nn.Module while still storing the
# data in C++.
# Each OrderedDict needs to support:
#  x not in view
#  x in view
#  view[name] = ...
#  view.values()
#  del view[name]
#  view.items()
#  view.keys()
#  len(view)

class OrderedDictWrapper(object):
    def __init__(self, module):
        self.module = module

    def keys(self):
        return [k for k, v in self.items()]

    def values(self):
        return [v for k, v in self.items()]

    def __len__(self):
        return len(self.values())

    def __delitem__(self, k):
        raise RuntimeError("cannot delete methods or parameters of a script module")

    def items(self):
        raise NotImplementedError

    def __contains__(self, k):
        raise NotImplementedError

    def __getitem__(self, k):
        raise NotImplementedError

    def __setitem__(self, k, v):
        raise NotImplementedError


class OrderedModuleDict(OrderedDictWrapper):
    def __init__(self, module, python_dict):
        super(OrderedModuleDict, self).__init__(module)
        # contains _both_ script modules and non-script python-only modules

        # because script modules are subclassed in python and the
        # C++ script::Module class will not hold references to them,
        # to ensure that you always get the same python value here
        # we store it in the python dict as well
        self._python_modules = python_dict

    def items(self):
        r = self._python_modules.items()
        return r

    def __contains__(self, k):
        return k in self._python_modules

    def __setitem__(self, k, v):
        raise RuntimeError("Cannot re-assign modules in a ScriptModule, "
                           "tried to replace existing module '{}': {}".format(k, v))

    def __getitem__(self, k):
        return self._python_modules[k]


class OrderedParameterDict(OrderedDictWrapper):
    def __init__(self, module):
        super(OrderedParameterDict, self).__init__(module)

    def items(self):
        return [(name, param) for name, param in self.module._get_parameters()]

    def __setitem__(self, k, v):
        if not self.module._has_parameter(k):
            raise RuntimeError("Can't add a new parameter after ScriptModule construction."
                               " Tried to add '{}".format(k))
        self.module._set_parameter(k, v)

    def __contains__(self, k):
        return self.module._has_parameter(k)

    def __getitem__(self, k):
        if k not in self:
            raise KeyError(k)
        return self.module._get_parameter(k)


class OrderedBufferDict(OrderedDictWrapper):
    def __init__(self, module):
        super(OrderedBufferDict, self).__init__(module)

    def items(self):
        return [(name, param) for name, _, param in
                self.module._get_attributes() if isinstance(param, torch.Tensor)]

    def __setitem__(self, k, v):
        if not self.module._has_buffer(k):
            raise RuntimeError("Can't add a new parameter after ScriptModule construction."
                               " Tried to add '{}".format(k))
        self.module._set_attribute(k, v)

    def __contains__(self, k):
        return self.module._has_buffer(k)

    def __getitem__(self, k):
        if k not in self:
            raise KeyError(k)
        return self.module._get_buffer(k)

# base types that can be constants
# in addition, tuples and lists of these base types are also considered constants
# If you edit this list, then you also need to edit the handlers in
# ConstantValue in jit/script/init.cpp
_constant_types = (bool, float, int, str, type(None), types.FunctionType, torch.device, torch.layout, torch.dtype)


def _get_valid_constant(attr, v):
    if isinstance(v, _constant_types):
        return v
    elif isinstance(v, tuple) or isinstance(v, list):
        return tuple(_get_valid_constant(attr, x) for x in v)
    constants = ", ".join(typ.__name__ for typ in _constant_types)
    raise TypeError(textwrap.dedent("""
        '{}' object for attribute '{}' is not a valid constant.
        Valid constants are:
          1. a nn.ModuleList
          2. a value of type {{{}}}
          3. a list or tuple of (2)
        """.format(type(v).__name__, attr, constants)))


# For each user-defined class that subclasses ScriptModule, this meta-class:
# (1) finds all the methods annotated with @script_method in a ScriptModule and
#     removes them from the class attributes
# (2) puts a wrapper around the class's __init__ method to recusively compile
#     all of the script_methods with the module after the original __init__ has
#     run. This has to occur after the user-defined __init__ so that submodules and
#     parameters are initialized _before_ the script compiler resolve references to
#     `self.param` or `self.module`.
class ScriptMeta(type):
    def __init__(cls, name, bases, attrs):
        # Aggregate all the ScriptMethods and constants from superclasses
        cls._methods = {}
        cls._constants_set = set(getattr(cls, '__constants__', ()))
        for base in reversed(bases):
            for k, v in getattr(base, '_methods', {}).items():
                cls._methods[k] = v
            base_constants = getattr(base, '_constants_set', set())
            cls._constants_set = cls._constants_set.union(base_constants)

        # find all the script methods of the current class
        for k, v in sorted(attrs.items()):
            if isinstance(v, ScriptMethodStub):
                delattr(cls, k)
                cls._methods[v.original_method.__name__] = v

        if getattr(cls, '_disable_script_meta', False):
            # We leave built-in ScriptModule types alone, since this metaclass
            # is only for compiling user classes that inherit from
            # ScriptModule.
            return super(ScriptMeta, cls).__init__(name, bases, attrs)

        original_init = getattr(cls, '__init__', lambda self: None)

        @functools.wraps(original_init)
        def init_then_script(self, *args, **kwargs):
            original_init(self, *args, **kwargs)
            if type(self) == cls:
                stubs = [v for k, v in sorted(cls._methods.items())]
                self.__dict__["_actual_script_module"] = torch.jit._recursive.create_script_module(self, stubs)

                # Delete the Python attributes that now shadow the ScriptModule
                # ones, so that __getattr__ and __setattr__ will properly find
                # the scripted versions.
                concrete_type = self._actual_script_module._concrete_type
                for name in concrete_type.get_attributes():
                    if hasattr(cls, name) and isinstance(getattr(cls, name), property):
                        # TODO giant hack. Right now we are encoding properties
                        # as attributes (this is what recursive script does
                        # today, but it is wrong)
                        continue
                    delattr(self, name)
                for name in concrete_type.get_module_names():
                    delattr(self, name)
                for name in ("_parameters", "_buffers", "_modules"):
                    delattr(self, name)

        cls.__init__ = init_then_script
        return super(ScriptMeta, cls).__init__(name, bases, attrs)


if _enabled:

    # this is a Python 'non-data descriptor' that causes the first access
    # to ScriptModule's forward to lookup the forward method and stash
    # it in the objects dict. Due to the standard rules for attribute lookup
    # subsequent lookups will just directly return the previously looked up method.
    # This is necessary because nn.Module defines forward as a method. If we
    # did nothing __getattr__ would not be called. Instead we'd get nn.Module.forward
    # which always throws an exception.
    class _CachedForward(object):
        def __get__(self, obj, cls):
            return self.__getattr__('forward')

    class ScriptModule(with_metaclass(ScriptMeta, Module)):
        def __init__(self):
            super(ScriptModule, self).__init__()

        forward = _CachedForward()

        def __getattr__(self, attr):
            if "_actual_script_module" not in self.__dict__:
                return super(ScriptModule, self).__getattr__(attr)
            return getattr(self._actual_script_module, attr)

        def __setattr__(self, attr, value):
            if "_actual_script_module" not in self.__dict__:
                # Unwrap torch.jit.Attribute into a regular setattr + recording
                # the provided type in __annotations__.
                #
                # This ensures that if we use the attr again in `__init__`, it
                # will look like the actual value, not an instance of Attribute.
                if isinstance(value, Attribute):
                    if not hasattr(self, "__annotations__"):
                        self.__annotations__ = {}
                    self.__annotations__[attr] = value.type
                    value = value.value
                return super(ScriptModule, self).__setattr__(attr, value)

            setattr(self._actual_script_module, attr, value)

        def define(self, src):
            if "_actual_script_module" in self.__dict__:
                # If we have completed initialization, just defer to the
                # backing RecursiveScriptModule to eagerly compile the provided
                # source.
                return self._actual_script_module.define(src)

            # Otherwise, we are still in the object's __init__.
            # In that case, add `src` as a stub to be compiled.
            #
            # We use frames_up=1 to get to the proper surrounding scope. The stack
            # will look like:
            # 0. createResolutionCallback
            # 1. define()
            # 2. surrounding scope.
            #
            # createResolutionCallback internally adds 1 to get us to our frame, then
            # we add 1 to get to the proper surrounding scope.
            rcb = _jit_internal.createResolutionCallback(frames_up=1)
            ast = torch._C._parse_source_def(src)
            self._methods[ast.name().name] = ScriptMethodStub(rcb, ast, None)


    class RecursiveScriptModule(ScriptModule):
        # XXX: RecursiveScriptModule inherits from ScriptModule for the sole
        # reason that it retains the existing isinstance(ScriptModule)
        # behavior.
        r"""
        The core data structure in TorchScript is the ``ScriptModule``. It is an
        analogue of torch's ``nn.Module`` and represents an entire model as a tree of
        submodules. Like normal modules, each individual module in a ``ScriptModule`` can
        have submodules, parameters, and methods. In ``nn.Module``\s methods are implemented
        as Python functions, but in ``ScriptModule``\s methods are implemented as
        TorchScript functions,  a statically-typed subset of Python that contains all
        of PyTorch's built-in Tensor operations. This difference allows your
        ``ScriptModule``\s code to run without the need for a Python interpreter.

        ``ScriptModule``\s should not be created manually, instead use
        either :func:`tracing <torch.jit.trace>` or :func:`scripting <torch.jit.script>`.
        Tracing and scripting can be applied incrementally and :ref:`composed as necessary <Types>`.

        * Tracing records the tensor operations as executed with a set of example inputs and uses these
          operations to construct a computation graph. You can use the full dynamic behavior of Python with tracing,
          but values other than Tensors and control flow aren't captured in the graph.

        * Scripting inspects the Python code of the model
          and compiles it to TorchScript. Scripting allows the use of many `types`_ of values and supports dynamic control flow.
          Many, but not all features of Python are supported by the compiler, so changes to the source code may be necessary.
        """
        _disable_script_meta = True

        def __init__(self, cpp_module):
            self.__dict__['_initializing'] = True
            self._c = cpp_module
            super(RecursiveScriptModule, self).__init__()
            # Delete the 'training' attribute set up by `Module.__init__`. It
            # will get set on the underlying cpp module, so we delete it here
            # to avoid this version shadowing the cpp module version.
            delattr(self, 'training')

        def _finalize(self):
            self._parameters = OrderedParameterDict(self._c)
            self._buffers = OrderedBufferDict(self._c)
            self._modules = OrderedModuleDict(self._c, self._modules)
            self._initializing = False

        @property
        def graph(self):
            r"""
            Returns a string representation of the internal graph for the
            ``forward`` method. See `Interpreting Graphs`_ for details.
            """
            return self.forward.graph

        @property
        def code(self):
            r"""
            Returns a pretty-printed representation (as valid Python syntax) of
            the internal graph for the ``forward`` method. See `Inspecting Code`_
            for details.
            """
            return self.forward.code

        def save(self, *args, **kwargs):
            r"""
            save(f, _extra_files=ExtraFilesMap{})

            See :func:`torch.jit.save <torch.jit.save>` for details.
            """
            return self._c.save(*args, **kwargs)

        def save_to_buffer(self, *args, **kwargs):
            return self._c.save_to_buffer(*args, **kwargs)

        def get_debug_state(self, *args, **kwargs):
            return self._c.get_debug_state()

        def extra_repr(self):
            return 'original_name={}'.format(self.original_name)

        def graph_for(self, *args, **kwargs):
            return self.forward.graph_for(*args, **kwargs)

        @property
        def original_name(self):
            if type(self) == self._c.name:
                return ''
            return self._c.name

        def define(self, src):
            # We use frames_up=1 to get to the proper surrounding scope. The stack
            # will look like:
            # 0. createResolutionCallback
            # 1. define()
            # 2. surrounding scope.
            #
            # createResolutionCallback internally adds 1 to get us to our frame, then
            # we add 1 to get to the proper surrounding scope.
            rcb = _jit_internal.createResolutionCallback(frames_up=1)
            self._c._define(self._concrete_type, src, rcb)

        def __getattr__(self, attr):
            if '_initializing' not in self.__dict__:
                raise RuntimeError("ScriptModule has not been initialized, did you forget to call super's init?")

            if self._initializing:
                return super(RecursiveScriptModule, self).__getattr__(attr)

            if self._c._has_attribute(attr):
                return self._c._get_attribute(attr)
            if self._c._has_method(attr):
                script_method = self._c._get_method(attr)
                # cache method so future calls do not go through __getattr__
                # to improve invocation performance
                self.__dict__[attr] = script_method
                return script_method

            # parameters, buffers, and submodules can be handled by delegating
            # to nn.Module, which will index into our custom OrderedXDicts
            return super(RecursiveScriptModule, self).__getattr__(attr)

        def __setattr__(self, attr, value):
            if self._initializing:
                return super(RecursiveScriptModule, self).__setattr__(attr, value)

            if self._c._has_attribute(attr):
                self._c._set_attribute(attr, value)
            elif self._c._has_buffer(attr):
                # XXX: buffers are implemented as attributes in the JIT
                self._c._set_attribute(attr, value)
            elif self._c._has_module(attr):
                raise RuntimeError("Cannot re-assign modules in a ScriptModule, "
                                   "tried to replace existing module '{}': {}".format(attr, value))
            elif self._c._has_parameter(attr):
                self._c._set_parameter(attr, value)
            elif hasattr(self, "_concrete_type") and attr in self._concrete_type.get_constants().keys():
                # TODO: we don't have _concrete_type set after load(), and in general we lose constant information.
                # We should encode constants as class type attributes (or something) so it persists across save/load.
                raise AttributeError("Cannot mutate TorchScript constant value: '{}'. Value: '{}'".format(attr, value))
            else:
<<<<<<< HEAD
                # We allow setting Python attributes on the ScriptModule, for
                # when people want to stash some convenience info on it.
                # TODO: it's possible that the following is confusing:
                #   s = torch.jit.script(...)
                #   s.python_attr = ...
                #   s.save()   <--- this doesn't have `python_attr`
                # It's fairly trivial to save enough info to warn in this case.
                return super(RecursiveScriptModule, self).__setattr__(attr, value)
=======
                super(ScriptModule, self).__setattr__(attr, _get_valid_constant(attr, value))

        def __dir__(self):
            return sorted(Module.__dir__(self) + self._c._method_names())

        def define(self, lang):
            # We use frames_up=1 to get to the proper surrounding scope. The stack
            # will look like:
            # 0. createResolutionCallback
            # 1. define()
            # 2. surrounding scope.
            #
            # createResolutionCallback internally adds 1 to get us to our frame, then
            # we add 1 to get to the proper surrounding scope.
            rcb = _jit_internal.createResolutionCallbackFromFrame(frames_up=1)
            self._c._define(self, lang, rcb)
>>>>>>> 13f99f7e

        def copy(self):
            return torch.jit._recursive.wrap_cpp_module(self._c._clone())

        def __getstate__(self):
            raise pickle.PickleError(
                "ScriptModules cannot be deepcopied using copy.deepcopy or saved using torch.save. " +
                "Mixed serialization of script and non-script modules is not supported. " +
                "For purely script modules use my_script_module.save(<filename>) instead.")

    # Need to copy all RecursiveScriptModule methods to ScriptModule.
    #
    # This is because `super(MyScriptModule, self).foo()` does not use
    # `__getattr__` to look up `foo`. So we need to make each method available on
    # the ScriptModule manually.
    for name, item in RecursiveScriptModule.__dict__.items():
        if not callable(item) and not isinstance(item, property):
            continue
        if name.startswith('__') or hasattr(ScriptModule, name):
            continue
        # We can copy over the implementation wholesale because besides the
        # `super()` thing above, ScriptModule behaves exactly like
        # RecursiveScriptModule
        setattr(ScriptModule, name, item)

    def _get_methods(cls):
        import inspect
        # In Python 3 unbound methods are functions, but in Python 2 they are methods
        return inspect.getmembers(cls, predicate=lambda x: inspect.isfunction(x) or inspect.ismethod(x))


    _compiled_methods_whitelist = {
        'forward', 'register_buffer', 'register_parameter', 'add_module',
        '_apply', 'apply', 'cuda', 'cpu', 'to', 'type', 'float', 'double', 'half',
        'state_dict', '_save_to_state_dict', 'load_state_dict',
        '_load_from_state_dict', '_named_members', 'parameters', 'named_parameters',
        'buffers', 'named_buffers', 'children', 'named_children', 'modules',
        'named_modules', 'zero_grad', 'share_memory', '_get_name', 'extra_repr',
        '_slow_forward', '_tracing_name', 'eval', 'train',
    }


    def _make_fail(name):
        def fail(self, *args, **kwargs):
            raise RuntimeError(name + " is not supported on ScriptModules")
        return fail

    for name, method in _get_methods(torch.nn.Module):
        if name.startswith('__'):
            continue
        if name not in RecursiveScriptModule.__dict__ and name not in _compiled_methods_whitelist:
            setattr(RecursiveScriptModule, method.__name__, _make_fail(name))

else:
    # TODO MAKE SURE THAT DISABLING WORKS
    class ScriptModule(torch.nn.Module):
        def __init__(self):
            super(ScriptModule, self).__init__()


class TracedModule(ScriptModule):
    _disable_script_meta = True

    def __init__(self, orig, id_set=None, _compilation_unit=None):
        # XXX: orig can be a nn.Module or a function!
        super(TracedModule, self).__init__()
        assert(isinstance(orig, torch.nn.Module))

        # Copy a subset of `orig` to a temporary nn.Module.
        # This is a way to customize what will actually get compiled by create_script_module
        id_set = set()
        tmp_module = Module()

        def check_unique(param):
            if param in id_set:
                raise ValueError("TracedModules don't support parameter sharing between modules")
            id_set.add(param)

        tmp_module.training = orig.training

        for name, param in orig._parameters.items():
            if param is not None:
                tmp_module._parameters[name] = param
                check_unique(param)
        for name, buf in orig._buffers.items():
            if buf is not None:
                tmp_module._buffers[name] = buf
                check_unique(buf)

        if orig._backward_hooks:
            raise ValueError("Modules that have backward hooks assigned can't be compiled: " + str(orig))

        for name, submodule in orig._modules.items():
            tmp_module._modules[name] = make_module(submodule, TracedModule, _compilation_unit=None)

        # TODO: this way of doing it means we lose name information on the class,
        # since the qualname is basically "nn.Module"
        script_module = torch.jit._recursive.create_script_module(tmp_module, (), fresh_type=True)

        self.__dict__['_name'] = 'TracedModule[' + type(orig).__name__ + ']'
        self.__dict__['_actual_script_module'] = script_module
        for name in ("_parameters", "_buffers", "_modules"):
            delattr(self, name)

    def forward(self, *args, **kwargs):
        raise RuntimeError('Trace submodules cannot be called.')

    def __getattr__(self, attr):
        if "_actual_script_module" not in self.__dict__:
            return super(TracedModule, self).__getattr__(attr)
        return getattr(self._actual_script_module, attr)

    def __setattr__(self, attr, value):
        if "_actual_script_module" not in self.__dict__:
            return super(TracedModule, self).__setattr__(attr, value)
        setattr(self._actual_script_module, attr, value)

    def _get_name(self):
        return self._name


if _enabled:
    class TopLevelTracedModule(TracedModule):
        forward = _CachedForward()


class _ConstModuleList(ScriptModule):
    def __init__(self, modules):
        super(_ConstModuleList, self).__init__()

        if isinstance(modules, OrderedDict):
            for key, module in modules.items():
                if isinstance(module, torch.nn.Module):
                    module = torch.jit._recursive.recursive_script(module)
                self.add_module(key, module)
        else:
            for i, module in enumerate(modules):
                if isinstance(module, torch.nn.Module):
                    module = torch.jit._recursive.recursive_script(module)
                self.add_module(str(i), module)

    def __getitem__(self, idx):
        if isinstance(idx, slice):
            return _ConstModuleList(list(self._modules.values())[idx])
        else:
            if not (-len(self) <= idx < len(self)):
                raise IndexError('index {} is out of range'.format(idx))
            if idx < 0:
                idx += len(self)
            return self._modules[str(idx)]

    def __len__(self):
        return len(self._modules)

    def __iter__(self):
        return iter(self._modules.values())

    def __dir__(self):
        keys = super(_ConstModuleList, self).__dir__()
        keys = [key for key in keys if not key.isdigit()]
        return keys

class _ConstModuleDict(ScriptModule):
    def __init__(self, modules):
        super(_ConstModuleDict, self).__init__()

        assert isinstance(modules, OrderedDict)

        for key, module in modules.items():
            if isinstance(module, torch.nn.Module):
                module = torch.jit._recursive.recursive_script(module)
            self.add_module(key, module)


    def __getitem__(self, key):
        return self._modules[key]

    def __contains__(self, key):
        return key in self._modules

    def keys(self):
        r"""Return an iterable of the ModuleDict keys.
        """
        return self._modules.keys()

    def items(self):
        r"""Return an iterable of the ModuleDict key/value pairs.
        """
        return self._modules.items()

    def values(self):
        r"""Return an iterable of the ModuleDict values.
        """
        return self._modules.values()

    def __len__(self):
        return len(self._modules)

    def __iter__(self):
        return iter(self._modules.values())

    def forward(self):
        raise NotImplementedError()

class _ConstSequential(_ConstModuleList):
    def __init__(self, mods):
        super(_ConstSequential, self).__init__(mods._modules)

        # we define the forward method via self.define rather than
        # making it a direct class member (with a @script) annotation
        # because, in optimized runtime environments where only .pyc files
        # are shipped, we cant retrieve the source code.
        # TODO: find a workaround for this and remove this hack
        self.define("""
        def forward(self, input):
            for m in self:
                input = m(input)
            return input
        """)

def is_scripting():
    r"""
    Function that returns True when in compilation and False otherwise. This
    is useful especially with the @unused decorator to leave code in your
    model that is not yet TorchScript compatible.

    @torch.jit.unused
    def unsupported_linear_op(x):
        return x

    def linear(x):
       if not torch.jit.is_scripting():
          return torch.linear(x)
       else:
          return unsupported_linear_op(x)
    """
    return False

def _unwrap_optional(x):
    assert x is not None, "Unwrapping null optional"
    return x

_builtin_table = None

_modules_containing_builtins = (torch, torch._C._nn)

_builtin_ops = [
    # Pairs of (function, op_name)
    (_list_with_default, "aten::list_with_default"),
    (_pair, "aten::_pair"),
    (_quadruple, "aten::_quadruple"),
    (_single, "aten::_single"),
    (_triple, "aten::_triple"),
    (_unwrap_optional, "aten::_unwrap_optional"),
    (_wait, 'aten::wait'),
    (is_scripting, "aten::is_scripting"),
    (OrderedDict, "aten::dict"),
    (dict, "aten::dict"),
    (cudnn.is_acceptable, "aten::cudnn_is_acceptable"),
    (math.ceil, "aten::ceil"),
    (math.copysign, "aten::copysign"),
    (math.erf, "aten::erf"),
    (math.erfc, "aten::erfc"),
    (math.exp, "aten::exp"),
    (math.expm1, "aten::expm1"),
    (math.fabs, "aten::fabs"),
    (math.floor, "aten::floor"),
    (math.gamma, "aten::gamma"),
    (math.lgamma, "aten::lgamma"),
    (math.log, "aten::log"),
    (math.log10, "aten::log10"),
    (math.log1p, "aten::log1p"),
    (math.pow, "aten::pow"),
    (math.sqrt, "aten::sqrt"),
    (math.isnan, "aten::isnan"),
    (math.asinh, "aten::asinh"),
    (math.atanh, "aten::atanh"),
    (math.cosh, "aten::cosh"),
    (math.sinh, "aten::sinh"),
    (math.tanh, "aten::tanh"),
    (math.acos, "aten::acos"),
    (math.asin, "aten::asin"),
    (math.atan, "aten::atan"),
    (math.atan2, "aten::atan2"),
    (math.cos, "aten::cos"),
    (math.sin, "aten::sin"),
    (math.tan, "aten::tan"),
    (math.asinh, "aten::asinh"),
    (math.atanh, "aten::atanh"),
    (math.acosh, "aten::acosh"),
    (math.sinh, "aten::sinh"),
    (math.cosh, "aten::cosh"),
    (math.tanh, "aten::tanh"),
    (math.fmod, "aten::fmod"),
    (math.modf, "aten::modf"),
    (math.factorial, "aten::factorial"),
    (math.frexp, "aten::frexp"),
    (math.isnan, "aten::isnan"),
    (math.isinf, "aten::isinf"),
    (math.degrees, "aten::degrees"),
    (math.radians, "aten::radians"),
    (math.ldexp, "aten::ldexp"),
    (torch.autograd.grad, "aten::grad"),
    (torch.autograd.backward, "aten::backward"),
    (torch._C._infer_size, "aten::_infer_size"),
    (torch.nn.functional._no_grad_embedding_renorm_, "aten::_no_grad_embedding_renorm_"),
    (torch.nn.functional.assert_int_or_pair, "aten::_assert_int_or_pair"),
    (torch.nn.functional.interpolate, "aten::__interpolate"),
    (torch.nn.functional.upsample_bilinear, "aten::__upsample_bilinear"),
    (torch.nn.functional.upsample_nearest, "aten::__upsample_nearest"),
    (torch.nn.functional.upsample, "aten::__upsample"),
    (torch.nn.init._no_grad_fill_, "aten::_no_grad_fill_"),
    (torch.nn.init._no_grad_normal_, "aten::_no_grad_normal_"),
    (torch.nn.init._no_grad_uniform_, "aten::_no_grad_uniform_"),
    (torch.nn.init._no_grad_zero_, "aten::_no_grad_zero_"),
    (torch._C._get_tracing_state, "aten::_get_tracing_state"),
    (warnings.warn, "aten::warn"),
]


# lazily built to ensure the correct initialization order
def _get_builtin_table():
    global _builtin_table
    if _builtin_table is not None:
        return _builtin_table
    _builtin_table = {}

    def register_all(mod):
        for name in dir(mod):
            v = getattr(mod, name)
            if callable(v):
                _builtin_table[id(v)] = "aten::" + name
    for mod in _modules_containing_builtins:
        register_all(mod)

    for builtin, aten_op in _builtin_ops:
        _builtin_table[id(builtin)] = aten_op
    if not PY2:
        _builtin_table[id(math.gcd)] = "aten::gcd"
        _builtin_table[id(math.isfinite)] = "aten::isfinite"
    if PY37:
        _builtin_table[id(math.remainder)] = "aten::mathremainder"

    return _builtin_table


def _register_builtin(fn, op):
    _get_builtin_table()[id(fn)] = op


def _find_builtin(fn):
    return _get_builtin_table().get(id(fn))

# qualified_name => ScriptClass mapping
_script_classes = {}


def _add_script_class(cls, name):
    cls.__torch_script_class__ = True
    global _script_classes
    _script_classes[name] = cls


def _get_script_class(name):
    global _script_classes
    if name not in _script_classes:
        raise RuntimeError("Unknown reference to ScriptClass '{}'. "
                           "Did you forget to import it?".format(name))
    return _script_classes[name]

# overloads are registered in _jit_internal and compiled here so that _overload
# can be used in nn/functional.py without an import cycle

# qualified name => list[compiled fns]
_compiled_overloaded_fns = {}

def _compile_function_with_overload(qual_name, impl_fn, overload_decl, overload_defaults):
    impl_ast = torch.jit.get_jit_def(impl_fn)
    _frames_up = 0
    _rcb = _jit_internal.createResolutionCallbackFromClosure(impl_fn)
    fn = torch._C._jit_script_compile_overload(qual_name, overload_decl, impl_ast, _rcb, overload_defaults)
    return fn

def _check_no_signature(func):
    signature = torch.jit.annotations.get_signature(func, None, None)
    if signature is None:
        qual_name = _qualified_name(func)
        raise RuntimeError("Must explicitly add type annotations to overloaded functions: {}".format(qual_name))

def _get_overload_decl_and_defaults(func):
    _check_no_signature(func)
    return (torch.jit.get_jit_def(func).decl(), get_default_args(func))

def _get_overloads(obj):
    # check for cached compiled fns
    qual_name = _qualified_name(obj)
    global _compiled_overloaded_fns
    compiled_overloads = _compiled_overloaded_fns.get(qual_name, None)
    if compiled_overloads is not None:
        return compiled_overloads

    # check for not yet compiled overloads
    overloads = _jit_internal._get_fn_overloads(qual_name)
    if overloads is None:
        return None
    compiled_fns = []
    # TODO: use default args from the implementation, not from the overload
    # This is more complicated because you can have a default arg with a type
    # incompatible with a type of parameter in an overload, and other validation.
    # This is still an internal api so for now use defaults from overload
    for overload_fn in overloads:
        overload_decl, overload_defaults = _get_overload_decl_and_defaults(overload_fn)
        compiled_fn = _compile_function_with_overload(qual_name, obj, overload_decl, overload_defaults)
        compiled_fns.append(compiled_fn)

    # cache compilation, remove information stored to do compilation
    _compiled_overloaded_fns[qual_name] = compiled_fns
    _jit_internal._clear_fn_overloads(qual_name)
    return compiled_fns

def _check_directly_compile_overloaded(obj):
    qual_name = _qualified_name(obj)
    global _compiled_overloaded_fns
    global _overloaded_fns
    if qual_name in _compiled_overloaded_fns or _jit_internal._get_fn_overloads(qual_name):
        raise RuntimeError("Function {} cannot be directly compiled because it"
                           " is overloaded. It must be used in a context of a function"
                           " where its inputs can determine which overload to call.".format(qual_name))

# torch.jit.Error
Error = torch._C.JITException
set_module(Error, "torch.jit")
# This is not perfect but works in common cases
Error.__name__ = "Error"
Error.__qualname__ = "Error"

def _get_named_tuple_properties(obj):
    assert issubclass(obj, tuple) and hasattr(obj, '_fields')
    fields = list(obj._fields)
    annotations = []
    has_annotations = hasattr(obj, '__annotations__')
    for field in fields:
        if has_annotations and field in obj.__annotations__:
            annotations.append(torch.jit.annotations.ann_to_type(obj.__annotations__[field]))
        else:
            annotations.append(torch._C.TensorType.get())
    return type(obj).__name__, fields, annotations

def _create_named_tuple(t, unqual_name, field_names):
    TupleType = collections.namedtuple(unqual_name, field_names)
    return TupleType(*t)

class _disable_tracing(object):
    def __enter__(self):
        self.state = torch._C._get_tracing_state()
        torch._C._set_tracing_state(None)

    def __exit__(self, *args):
        torch._C._set_tracing_state(self.state)
        self.state = None


# for use in python if using annotate
def annotate(the_type, the_value):
    # noop in python
    return the_value

last_executed_optimized_graph = torch._C._last_executed_optimized_graph


def _graph_for(self, *args, **kwargs):
    self(*args, **kwargs)
    return last_executed_optimized_graph()

torch._C.ScriptMethod.graph_for = _graph_for
torch._C.ScriptFunction.graph_for = _graph_for
ScriptFunction = torch._C.ScriptFunction
ScriptFunction.__doc__ = """
Functionally equivalent to a :class:`ScriptModule`, but represents a single
function and does not have any attributes or Parameters.
"""
set_module(ScriptFunction, "torch.jit")

if not torch._C._jit_init():
    raise RuntimeError("JIT initialization failed")<|MERGE_RESOLUTION|>--- conflicted
+++ resolved
@@ -719,7 +719,7 @@
         for method in exported:
             stubs.append(torch.jit._recursive.make_stub_from_method(mod, method))
 
-        return torch.jit._recursive.create_script_module(mod, stubs, fresh_type=True)
+        return torch.jit._recursive.create_script_module_for_tracing(mod, stubs)
     else:
         if _module_class is None:
             _module_class = TopLevelTracedModule
@@ -1288,12 +1288,7 @@
     #
     # createResolutionCallback internally adds 1 to get us to the scope of this
     # function (the calling function). Adding 2 gets us to the proper surrounding scope.
-<<<<<<< HEAD
-    _rcb = _jit_internal.createResolutionCallback(frames_up=2)
-=======
-    if _rcb is None:
-        _rcb = _jit_internal.createResolutionCallbackFromFrame(frames_up=2)
->>>>>>> 13f99f7e
+    _rcb = _jit_internal.createResolutionCallbackFromFrame(frames_up=2)
     ast = get_jit_def(fn, self_name="ScriptModule")
     return ScriptMethodStub(_rcb, ast, fn)
 
@@ -1552,7 +1547,7 @@
             #
             # createResolutionCallback internally adds 1 to get us to our frame, then
             # we add 1 to get to the proper surrounding scope.
-            rcb = _jit_internal.createResolutionCallback(frames_up=1)
+            rcb = _jit_internal.createResolutionCallbackFromFrame(frames_up=1)
             ast = torch._C._parse_source_def(src)
             self._methods[ast.name().name] = ScriptMethodStub(rcb, ast, None)
 
@@ -1594,6 +1589,25 @@
             # to avoid this version shadowing the cpp module version.
             delattr(self, 'training')
 
+        @staticmethod
+        def _construct(cpp_module, init_fn):
+            """
+            Construct a RecursiveScriptModule that's ready for use. PyTorch
+            code should use this to construct a RecursiveScriptModule instead
+            of instead of calling `__init__` directly, as it makes sure the
+            object is properly finalized (and in the future we may take
+            control of how the RecursiveScriptModule instance is created).
+
+            Arguments:
+                cpp_module:  The C++ script::Module that will hold the actual state of
+                             this RecursiveScriptModule instance.
+                init_fn:  Lambda that initializes the RecursiveScriptModule passed to it.
+            """
+            script_module = RecursiveScriptModule(cpp_module)
+            init_fn(script_module)
+            script_module._finalize()
+            return script_module
+
         def _finalize(self):
             self._parameters = OrderedParameterDict(self._c)
             self._buffers = OrderedBufferDict(self._c)
@@ -1652,7 +1666,7 @@
             #
             # createResolutionCallback internally adds 1 to get us to our frame, then
             # we add 1 to get to the proper surrounding scope.
-            rcb = _jit_internal.createResolutionCallback(frames_up=1)
+            rcb = _jit_internal.createResolutionCallbackFromFrame(frames_up=1)
             self._c._define(self._concrete_type, src, rcb)
 
         def __getattr__(self, attr):
@@ -1694,7 +1708,6 @@
                 # We should encode constants as class type attributes (or something) so it persists across save/load.
                 raise AttributeError("Cannot mutate TorchScript constant value: '{}'. Value: '{}'".format(attr, value))
             else:
-<<<<<<< HEAD
                 # We allow setting Python attributes on the ScriptModule, for
                 # when people want to stash some convenience info on it.
                 # TODO: it's possible that the following is confusing:
@@ -1703,24 +1716,6 @@
                 #   s.save()   <--- this doesn't have `python_attr`
                 # It's fairly trivial to save enough info to warn in this case.
                 return super(RecursiveScriptModule, self).__setattr__(attr, value)
-=======
-                super(ScriptModule, self).__setattr__(attr, _get_valid_constant(attr, value))
-
-        def __dir__(self):
-            return sorted(Module.__dir__(self) + self._c._method_names())
-
-        def define(self, lang):
-            # We use frames_up=1 to get to the proper surrounding scope. The stack
-            # will look like:
-            # 0. createResolutionCallback
-            # 1. define()
-            # 2. surrounding scope.
-            #
-            # createResolutionCallback internally adds 1 to get us to our frame, then
-            # we add 1 to get to the proper surrounding scope.
-            rcb = _jit_internal.createResolutionCallbackFromFrame(frames_up=1)
-            self._c._define(self, lang, rcb)
->>>>>>> 13f99f7e
 
         def copy(self):
             return torch.jit._recursive.wrap_cpp_module(self._c._clone())
@@ -1818,7 +1813,7 @@
 
         # TODO: this way of doing it means we lose name information on the class,
         # since the qualname is basically "nn.Module"
-        script_module = torch.jit._recursive.create_script_module(tmp_module, (), fresh_type=True)
+        script_module = torch.jit._recursive.create_script_module_for_tracing(tmp_module, ())
 
         self.__dict__['_name'] = 'TracedModule[' + type(orig).__name__ + ']'
         self.__dict__['_actual_script_module'] = script_module
