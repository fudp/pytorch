--- conflicted
+++ resolved
@@ -816,16 +816,11 @@
     if inspect.isclass(obj):
         if not _is_new_style_class(obj):
             raise RuntimeError("TorchScript classes must be new-style classes. Please inherit from 'object'")
-<<<<<<< HEAD
-        ast = get_jit_class_def(obj)
-        new_mod, class_type = _jit_script_class_compile(mod, ast, _rcb)
-        _jit_internal.add_script_class(obj, obj.__name__, class_type)
-=======
         name = _qualified_name(obj)
         ast = get_jit_class_def(obj, name)
         _jit_script_class_compile(ast, _rcb)
-        _add_script_class(obj, name)
->>>>>>> 75868683
+        class_type = _jit_script_class_compile(mod, ast, _rcb)
+        _jit_internal.add_script_class(obj, obj.__name__, class_type)
         return obj
     else:
         ast = get_jit_def(obj)
@@ -1629,25 +1624,6 @@
 _register_builtin(len, 'aten::len')
 _register_builtin(_wait, 'aten::wait')
 
-<<<<<<< HEAD
-=======
-# qualified_name => ScriptClass mapping
-_script_classes = {}
-
-
-def _add_script_class(cls, name):
-    global _script_classes
-    _script_classes[name] = cls
-
-
-def _get_script_class(name):
-    global _script_classes
-    if name not in _script_classes:
-        raise RuntimeError("Unknown reference to ScriptClass '{}'. "
-                           "Did you forget to import it?".format(name))
-    return _script_classes[name]
-
->>>>>>> 75868683
 # torch.jit.Error
 Error = torch._C.JITException
 
