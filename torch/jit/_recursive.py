--- conflicted
+++ resolved
@@ -20,8 +20,13 @@
     "_parameters",
     "_buffers",
     "_modules",
+    "_initializing",
+    "_backward_hooks",
+    "_forward_hooks",
+    "_forward_pre_hooks",
+    "_state_dict_hooks",
+    "_load_state_dict_pre_hooks",
     "dump_patches",
-    "_initializing",
 ]
 
 def make_stub(func):
@@ -321,10 +326,9 @@
         if _jit_internal.is_ignored_fn(item):
             setattr(script_module, name, item)
 
-<<<<<<< HEAD
     script_module._concrete_type = concrete_type
+
     # finalize here so that everything is correctly available when we are compiling
-    # TODO: seem finnicky
     script_module._finalize()
 
     # Compile methods if necessary
@@ -338,37 +342,6 @@
         if stub.original_method is None:
             # define()'d methods don't have an Python original_method, so we
             # don't need to do any Python re-wrapping stuff
-=======
-    # Copy buffers
-    for name in original._buffers:
-        if original._buffers[name] is None:
-            object.__setattr__(script_module, name, None)
-        else:
-            script_module.register_buffer(name, original._buffers[name])
-
-    # Constants annotated via `Final[T]` rather than being added to `__constants__`
-    for name, ann in getattr(original, '__annotations__', {}).items():
-        if torch._jit_internal.is_final(ann):
-            constants_set.add(name)
-
-    # Copy constants
-    script_module.__dict__["_constants_set"] = constants_set
-    for name in script_module.__dict__["_constants_set"]:
-        if hasattr(original, name):
-            if (name in original._parameters or name in original._buffers) and item is not None:
-                # for 'None' parameters/buffers, don't actually add their values if it exists
-                continue
-            # don't recopy constants, should only occur for constant modules/params
-            if not hasattr(script_module, name):
-                setattr(script_module, name, getattr(original, name))
-
-    # Copy annotations, pull types from `__annotations__` or try to infer
-    # the type if possible
-    class_annotations = getattr(original, '__annotations__', {})
-    for name in dir(original):
-        if hasattr(script_module, name):
-            # Don't re-copy properties
->>>>>>> 18302e61
             continue
 
         name = stub.original_method.__name__
