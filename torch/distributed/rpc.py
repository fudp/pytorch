--- conflicted
+++ resolved
@@ -120,13 +120,9 @@
     thread-safe.
 
     Arguments:
-<<<<<<< HEAD
         to (int or str): id or name of the destination worker.
-        func (callable): a builtin function (e.g., ``torch.add``).
-=======
-        to (str): name of the destination worker.
-        func (callable): any callable function. builtin functions (like torch.add) can be sent over RPC more efficiently.
->>>>>>> b6803d62
+        func (callable): any callable function. builtin functions (like
+                         ``torch.add``) can be sent over RPC more efficiently.
         args (tuple): the argument tuple for the ``func`` invocation.
         kwargs (dict): is a dictionary of keyword arguments for the ``func``
                        invocation.
@@ -177,31 +173,22 @@
         >>> dist.init_rpc("worker1")
         >>> dist.join_rpc()
     """
-<<<<<<< HEAD
     _check_initialized()
-=======
     if not callable(func):
         raise TypeError("function should be callable.")
-
-    if _agent is None:
-        raise RuntimeError("RPC has not been initialized. "
-                           "Call init_rpc(name) first.")
->>>>>>> b6803d62
 
     qualified_name = torch.jit._find_builtin(func)
 
     args = args if args else ()
     kwargs = kwargs if kwargs else {}
-<<<<<<< HEAD
+
     if isinstance(to, str):
         to = _agent.get_worker_id(to)
-    fut = invoke_rpc(_agent, to, qualified_name, *args, **kwargs)
-=======
+
     if qualified_name is not None:
         fut = invoke_rpc_builtin(_agent, to, qualified_name, *args, **kwargs)
     else:
         fut = invoke_rpc_python_udf(_agent, to, serialize(PythonUDF(func, args, kwargs)))
->>>>>>> b6803d62
 
     if async_call:
         return fut
