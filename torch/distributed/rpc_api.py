--- conflicted
+++ resolved
@@ -2,14 +2,9 @@
 from . import invoke_remote_builtin, invoke_remote_python_udf
 from . import _init_rref_context, _destroy_rref_context
 from . import ProcessGroupAgent
-<<<<<<< HEAD
-from . import WorkerId
+from . import WorkerInfo
 import torch.distributed.rpc as rpc
-=======
-from . import WorkerInfo
->>>>>>> 1ed46b2c
 from .internal_rpc_utils import _internal_rpc_pickler, PythonUDF
-from .rpc_backend_registry import is_rpc_backend_registered, init_rpc_backend
 
 import functools
 import sys
@@ -82,15 +77,9 @@
                                self_rank, group.rank()))
         # TODO: add try-except and destroy _agent in all processes if any fails.
         _agent = ProcessGroupAgent(self_name, group, num_send_recv_threads)
-<<<<<<< HEAD
-        init_rref_context(_agent)
+        _init_rref_context(_agent)
     elif rpc.is_backend_registered(backend):
         _agent = rpc.init_backend(
-=======
-        _init_rref_context(_agent)
-    elif is_rpc_backend_registered(backend):
-        _agent = init_rpc_backend(
->>>>>>> 1ed46b2c
             backend,
             self_rank=self_rank,
             self_name=self_name,
