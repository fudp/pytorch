from __future__ import absolute_import, division, print_function, unicode_literals

import math
import warnings
from abc import ABCMeta, abstractmethod
from functools import partial

import torch
import torch.nn as nn
from torch._jit_internal import List, Optional

def _with_args(cls_or_self, **kwargs):
    r"""Wrapper that allows creation of class factories.

    This can be useful when there is a need to create classes with the same
    constructor arguments, but different instances.

    .. Example::

        >>> Foo.with_args = classmethod(_with_args)
        >>> foo_builder = Foo.with_args(a=3, b=4).with_args(answer=42)
        >>> foo_instance1 = foo_builder()
        >>> foo_instance2 = foo_builder()
        >>> id(foo_instance1) == id(foo_instance2)
        False
    """
    class _PartialWrapper(object):
        def __init__(self, p):
            self.p = p

        def __call__(self, *args, **keywords):
            return self.p(*args, **keywords)

        def __repr__(self):
            return self.p.__repr__()

        with_args = _with_args
    r = _PartialWrapper(partial(cls_or_self, **kwargs))
    return r


ABC = ABCMeta(str("ABC"), (object,), {})  # compatible with Python 2 *and* 3:


<<<<<<< HEAD
class Observer(ABC, nn.Module):
    r"""Base observer Module.
    Any observer implementation should derive from this class.
=======
class ObserverBase(ABC, nn.Module):
    r"""
    Observer base Module. Any observer implementation should derive from this class.
>>>>>>> f6c0a89a

    Concrete observers should follow the same API. In forward, they will update
    the statistics of the observed Tensor. And they should provide a
    `calculate_qparams` function that computes the quantization parameters given
    the collected statistics.

    Args:
        dtype: Quantized data type
    """
    def __init__(self, dtype):
        super(ObserverBase, self).__init__()
        self.dtype = dtype

    @abstractmethod
    def forward(self, x):
        pass

    @abstractmethod
    def calculate_qparams(self, **kwargs):
        pass

    with_args = classmethod(_with_args)


<<<<<<< HEAD
class _ObserverBase(Observer):
    r"""Internal common base for all qint/quint8 observers.

    This base is for commonly used paramters used internally.
    Users should use `~torch.quantization.observer.Observer` as a base class for
    custom observers.

    Args:
        dtype: Quantized data type
        qscheme: Quantization scheme to be used
        reduce_range: Reduces the range of the quantized data type by 1 bit.
                      This is sometimes required to avoid instruction overflow.
=======
class _ObserverBase(ObserverBase):
    r"""
    Common base for all qint/quint8 observers
>>>>>>> f6c0a89a
    """

    def __init__(self, dtype=torch.quint8, qscheme=torch.per_tensor_affine,
                 reduce_range=False):
        super(_ObserverBase, self).__init__(dtype=dtype)
        self.qscheme = qscheme
        self.reduce_range = reduce_range

        self.eps = torch.finfo(torch.float32).eps
        assert self.qscheme in (
            torch.per_tensor_affine,
            torch.per_tensor_symmetric,
            torch.per_channel_affine,
            torch.per_channel_symmetric,
        ), "Default Observer only works for per_tensor_affine, \
                per_tensor_symmetric, per_channel_affine and \
                per_channel_symmetric quantization scheme"
        assert self.dtype in (
            torch.qint8,
            torch.quint8,
        ), "Default Observer only works for qint8 and quint8 data type"

    def _calculate_per_channel_qparams(self, min_vals, max_vals):
        # type: (Optional[Tensor], Optional[Tensor]) -> Tuple[Tensor, Tensor]
        r"""Calculates the per channel quantization parameters, given min and max
        value tensors.

        Args:
            min_vals: Minimum values per channel
            max_vals: Maximum values per channel

        Returns:
            scales: Per channel scales tensor of shape (#channels,)
            zero_points: Per channel zero points tensor of shape (#channels,)
        """
        if min_vals is None or max_vals is None:
            warnings.warn(
                "must run observer before calling calculate_qparams.\
                                    Returning default scale and zero point "
            )
            return torch.tensor([1.0]), torch.tensor([0])

        for i in range(len(min_vals)):
            assert (
                min_vals[i] <= max_vals[i]
            ), "min {} should be less than max {}".format(min_vals[i], max_vals[i])

        scales = torch.empty(min_vals.size(), dtype=torch.float32)
        zero_points = torch.empty(min_vals.size(), dtype=torch.int64)

        for i in range(len(scales)):
            qparam = self._calculate_qparams(
                min_vals[i], max_vals[i]
            )
            scales[i] = float(qparam[0])
            zero_points[i] = int(qparam[1])

        return scales, zero_points

    def _calculate_qparams(self, min_val, max_val):
        # type: (Optional[Tensor], Optional[Tensor]) -> Tuple[Tensor, Tensor]
        r"""Calculates the per tensor quantization parameters, given the min/max.

        Args:
            min_val: Per tensor minimum value
            max_val: Per tensor maximum value

        Returns:
            scale: Scale as a tensor of shape (1,)
            zero_point: Zero point as a tensor of shape (1,)
        """

        if max_val is None or min_val is None:
            warnings.warn("Must run observer before calling calculate_qparams.\
                           Returning default scale and zero point.")
            return torch.tensor([1.0]), torch.tensor([0])

        assert min_val <= max_val, "min {} should be less than max {}".format(
            min_val, max_val
        )

        if self.dtype == torch.qint8:
            if self.reduce_range:
                qmin, qmax = -64, 63
            else:
                qmin, qmax = -128, 127
        else:
            if self.reduce_range:
                qmin, qmax = 0, 127
            else:
                qmin, qmax = 0, 255

        max_val, min_val = float(max_val), float(min_val)
        min_val = min(0.0, min_val)
        max_val = max(0.0, max_val)
        if max_val == min_val:
            scale = 1.0
            zero_point = 0
        else:
            if self.qscheme == torch.per_tensor_symmetric or self.qscheme == torch.per_channel_symmetric:
                max_val = max(-min_val, max_val)
                scale = max_val / ((qmax - qmin) / 2)
                scale = max(scale, self.eps)
                zero_point = 0 if self.dtype == torch.qint8 else 128
            else:
                scale = (max_val - min_val) / float(qmax - qmin)
                scale = max(scale, self.eps)
                zero_point = qmin - round(min_val / scale)
                zero_point = max(qmin, zero_point)
                zero_point = min(qmax, zero_point)
                zero_point = int(zero_point)

        return torch.tensor([scale]), torch.tensor([zero_point])


class MinMaxObserver(_ObserverBase):
    r"""Observer module for computing the quantization parameters based on the
    running min and max values.

    This observer uses the tensor min/max statistics to compute the quantization
    parameters. The module records the running minimum and maximum of incoming
    tensors, and uses this statistic to compute the quantization parameters.

    Args:
        dtype: Quantized data type
        qscheme: Quantization scheme to be used
        reduce_range: Reduces the range of the quantized data type by 1 bit

    Given running min/max as :math:`x_\text{min}` and :math:`x_\text{max}`,
    scale :math:`s` and zero point :math:`z` are computed as:

    The running minimum/maximum :math:`x_\text{min/max}` is computed as:

    .. math::

        \begin{array}{ll}
        x_\text{min} &= \begin{cases}
            \min(X) & \text{if~}x_\text{min} = \text{None} \\
            \min\left(x_\text{min}, \min(X)\right) & \text{otherwise}
        \end{cases}\\
        x_\text{max} &= \begin{cases}
            \max(X) & \text{if~}x_\text{max} = \text{None} \\
            \max\left(x_\text{max}, \max(X)\right) & \text{otherwise}
        \end{cases}\\
        \end{array}

    where :math:`X` is the observed tensor.

    The scale :math:`s` and zero point :math:`z` are then computed as:

    .. math::

        \begin{aligned}
            \text{if Symmetric:}&\\
            &s = 2 \max(|x_\text{min}|, x_\text{max}) /
                \left( Q_\text{max} - Q_\text{min} \right) \\
            &z = \begin{cases}
                0 & \text{if dtype is qint8} \\
                128 & \text{otherwise}
            \end{cases}\\
            \text{Otherwise:}&\\
                &s = \left( x_\text{max} - x_\text{min}  \right ) /
                    \left( Q_\text{max} - Q_\text{min} \right ) \\
                &z = Q_\text{min} - \text{round}(x_\text{min} / s)
        \end{aligned}

    where :math:`Q_\text{min}` and :math:`Q_\text{max}` are the minimum and
    maximum of the quantized data type.

    .. note:: Only works with ``torch.per_tensor_symmetric`` quantization scheme

    .. note:: If the running minimum equals to the running maximum, the scale
              and zero_point are set to 1.0 and 0.
    """

    __annotations__ = {
        "min_val": Optional[torch.Tensor],
        "max_val": Optional[torch.Tensor],
    }

    def __init__(self, dtype=torch.quint8, qscheme=torch.per_tensor_affine,
                 reduce_range=False):
        # For x86 quantized kernels, we need to ensure that the vpmaddubsw
        # instruction does not overflow. We allow for a reduce_range argument to
        # observers that reduces the quantized range to (0,127) or (-64, 63).
        # For more details see aten/src/ATen/native/quantized/cpu/qconv.cpp
        # This is not an optimal choice for non x86 backends as it loses a bit
        # of precision for activations.

        super(MinMaxObserver, self).__init__(dtype=dtype,
                                             qscheme=qscheme,
                                             reduce_range=reduce_range)
        self.min_val = None
        self.max_val = None
        if self.qscheme == torch.per_tensor_symmetric and \
           self.reduce_range and \
           self.dtype == torch.quint8:
            raise NotImplementedError("Cannot reduce range for symmetric \
                                       quantization for quint8")

    def forward(self, x_orig):
        r"""Records the running minimum and maximum of ``x``."""
        x = x_orig.detach()
        min_val = self.min_val
        max_val = self.max_val
        if min_val is None or max_val is None:
            min_val = torch.min(x)
            max_val = torch.max(x)
        else:
            min_val = torch.min(torch.min(x), min_val)
            max_val = torch.max(torch.max(x), max_val)
        self.min_val = min_val
        self.max_val = max_val
        return x_orig

    @torch.jit.export
    def calculate_qparams(self):
        r"""Calculates the quantization parameters."""
        return self._calculate_qparams(self.min_val, self.max_val)

    @torch.jit.export
    def extra_repr(self):
        return "min_val={}, max_val={}".format(self.min_val, self.max_val)

    def _save_to_state_dict(self, destination, prefix, keep_vars):
        super(MinMaxObserver, self)._save_to_state_dict(destination, prefix, keep_vars)
        destination[prefix + 'min_val'] = self.min_val
        destination[prefix + 'max_val'] = self.max_val

    def _load_from_state_dict(self, state_dict, prefix, local_metadata, strict,
                              missing_keys, unexpected_keys, error_msgs):

        self.min_val = state_dict.pop(prefix + 'min_val')
        self.max_val = state_dict.pop(prefix + 'max_val')
        super(MinMaxObserver, self)._load_from_state_dict(state_dict, prefix, local_metadata, False,
                                                          missing_keys, unexpected_keys, error_msgs)


class MovingAverageMinMaxObserver(MinMaxObserver):
    r"""Observer module for computing the quantization parameters based on the
    moving average of the min and max values.

    This observer computes the quantization parameters based on the moving
    averages of minimums and maximums of the incoming tensors. The module
    records the average minimum and maximum of incoming tensors, and uses this
    statistic to compute the quantization parameters.

    Args:
        averaging_constant: Averaging constant for min/max.
        dtype: Quantized data type
        qscheme: Quantization scheme to be used
        reduce_range: Reduces the range of the quantized data type by 1 bit

    The moving average min/max is computed as follows

    .. math::

        \begin{array}{ll}
                x_\text{min} = \begin{cases}
                    \min(X) & \text{if~}x_\text{min} = \text{None} \\
                    (1 - c) x_\text{min} + c \min(X) & \text{otherwise}
                \end{cases}\\
                x_\text{max} = \begin{cases}
                    \max(X) & \text{if~}x_\text{max} = \text{None} \\
                    (1 - c) x_\text{max} + c \max(X) & \text{otherwise}
                \end{cases}\\
        \end{array}

    where :math:`x_\text{min/max}` is the running average min/max, :math:`X` is
    is the incoming tensor, and :math:`c` is the ``averaging_constant``.

    The scale and zero point are then computed as in
    :class:`~torch.quantization.observer.MinMaxObserver`.

    .. note:: Only works with ``torch.per_tensor_affine`` quantization shceme.

    .. note:: If the running minimum equals to the running maximum, the scale
              and zero_point are set to 1.0 and 0.
    """
    def __init__(self, averaging_constant=0.01, dtype=torch.quint8,
                 qscheme=torch.per_tensor_affine, reduce_range=False):
        self.averaging_constant = averaging_constant
        super(MovingAverageMinMaxObserver, self).__init__(dtype=dtype,
                                                          qscheme=qscheme,
                                                          reduce_range=reduce_range)

    def forward(self, x_orig):
        x = x_orig.detach()  # avoid keeping autograd tape
        min_val = self.min_val
        max_val = self.max_val
        if min_val is None or max_val is None:
            min_val = torch.min(x)
            max_val = torch.max(x)
        else:
            min_val = min_val + self.averaging_constant * (torch.min(x) - min_val)
            max_val = max_val + self.averaging_constant * (torch.max(x) - max_val)
        self.min_val = min_val
        self.max_val = max_val
        return x_orig


class PerChannelMinMaxObserver(_ObserverBase):
    r"""Observer module for computing the quantization parameters based on the
    running per channel min and max values.

    This observer uses the tensor min/max statistics to compute the per channel
    quantization parameters. The module records the running minimum and maximum
    of incoming tensors, and uses this statistic to compute the quantization
    parameters.

    Args:
        ch_axis: Channel axis
        dtype: Quantized data type
        qscheme: Quantization scheme to be used
        reduce_range: Reduces the range of the quantized data type by 1 bit

    The quantization parameters are computed the same way as in
    :class:`~torch.quantization.observer.MinMaxObserver`, with the difference
    that the running min/max values are stored per channel.
    Scales and zero points are thus computed per channel as well.

    .. note:: If the running minimum equals to the running maximum, the scales
              and zero_points are set to 1.0 and 0.
    """

    def __init__(self, ch_axis=0, dtype=torch.quint8,
                 qscheme=torch.per_tensor_affine, reduce_range=False):
        super(PerChannelMinMaxObserver, self).__init__(dtype=dtype,
                                                       qscheme=qscheme,
                                                       reduce_range=reduce_range)
        self.ch_axis = ch_axis
        self.register_buffer('min_vals', None)
        self.register_buffer('max_vals', None)
        if (
            self.qscheme == torch.per_channel_symmetric
            and self.reduce_range
            and self.dtype == torch.quint8
        ):
            raise NotImplementedError(
                "Cannot reduce range for symmetric quantization for quint8"
            )

    def forward(self, x_orig):
        x = x_orig.detach()  # avoid keeping autograd tape
        min_vals = self.min_vals
        max_vals = self.max_vals
        x_dim = x.size()

        new_axis_list = list(range(len(x_dim)))
        new_axis_list[self.ch_axis] = 0
        new_axis_list[0] = self.ch_axis
        y = x.permute(tuple(new_axis_list))
        y = torch.flatten(y, start_dim=1)
        if min_vals is None or max_vals is None:
            min_vals = torch.min(y, 1)[0]
            max_vals = torch.max(y, 1)[0]
        else:
            min_vals = torch.min(torch.min(y, 1)[0], min_vals)
            max_vals = torch.max(torch.max(y, 1)[0], max_vals)
        self.min_vals = min_vals
        self.max_vals = max_vals
        return x_orig

    def calculate_qparams(self):
        return self._calculate_per_channel_qparams(self.min_vals, self.max_vals)

    def extra_repr(self):
        return "min_val={}, max_val={}".format(self.min_vals, self.max_vals)

    def _load_from_state_dict(self, state_dict, prefix, local_metadata, strict,
                              missing_keys, unexpected_keys, error_msgs):
        # We have to handle min_vals and max_vals manually even though they are registered as buffers
        # as they are initialized to None
        self.min_vals = state_dict.pop(prefix + 'min_vals')
        self.max_vals = state_dict.pop(prefix + 'max_vals')
        super(PerChannelMinMaxObserver, self)._load_from_state_dict(state_dict, prefix, local_metadata, False,
                                                                    missing_keys, unexpected_keys, error_msgs)

class MovingAveragePerChannelMinMaxObserver(PerChannelMinMaxObserver):
    r"""Observer module for computing the quantization parameters based on the
    running per channel min and max values.

    This observer uses the tensor min/max statistics to compute the per channel
    quantization parameters. The module records the running minimum and maximum
    of incoming tensors, and uses this statistic to compute the quantization
    parameters.

    Args:
        averaging_constant: Averaging constant for min/max.
        ch_axis: Channel axis
        dtype: Quantized data type
        qscheme: Quantization scheme to be used
        reduce_range: Reduces the range of the quantized data type by 1 bit

    The quantization parameters are computed the same way as in
    :class:`~torch.quantization.observer.MovingAverageMinMaxObserver`, with the
    difference that the running min/max values are stored per channel.
    Scales and zero points are thus computed per channel as well.

    .. note:: If the running minimum equals to the running maximum, the scales
              and zero_points are set to 1.0 and 0.
    """

    def __init__(self, averaging_constant=0.01, ch_axis=0, dtype=torch.quint8,
                 qscheme=torch.per_tensor_affine, reduce_range=False):
        super(MovingAveragePerChannelMinMaxObserver, self).__init__(
            ch_axis=ch_axis, dtype=dtype, qscheme=qscheme,
            reduce_range=reduce_range)
        self.averaging_constant = averaging_constant

    def forward(self, x_orig):
        x = x_orig.detach()  # avoid keeping autograd tape
        min_vals = self.min_vals
        max_vals = self.max_vals
        x_dim = x.size()

        new_axis_list = list(range(len(x_dim)))
        new_axis_list[self.ch_axis] = 0
        new_axis_list[0] = self.ch_axis
        y = x.permute(tuple(new_axis_list))
        y = torch.flatten(y, start_dim=1)
        if min_vals is None or max_vals is None:
            min_vals = torch.min(y, 1)[0]
            max_vals = torch.max(y, 1)[0]
        else:
            min_vals = min_vals + self.averaging_constant * (torch.min(y, 1)[0] - min_vals)
            max_vals = max_vals + self.averaging_constant * (torch.max(y, 1)[0] - max_vals)
        self.min_vals = min_vals
        self.max_vals = max_vals
        return x_orig

class HistogramObserver(_ObserverBase):
    r"""
    The module records the running histogram of tensor values along with
    min/max values. ``calculate_qparams`` will calculate scale and zero_point.

    Args:
        bins: Number of bins to use for the histogram
        dtype: Quantized data type
        qscheme: Quantization scheme to be used
        reduce_range: Reduces the range of the quantized data type by 1 bit

    The scale and zero point are computed as follows:

    1. Create the histogram of the incoming inputs.
        The histogram is computed continuously, and the ranges per bin change
        with every new tensor observed.
    2. Search the distribution in the histogram for optimal min/max values.
        The search for the min/max values ensures the minimization of the
        quantization error.
        During the search the bins that were formed due to outliers are ignored.
        This is achieved by computing the quantization error assuming the min or
        max are within specific bins in the histogram.
    3. Compute the scale and zero point the same way as in the
        :class:`~torch.quantization.MinMaxObserver`
    """

    __annotations__ = {
        "min_val": Optional[torch.Tensor],
        "max_val": Optional[torch.Tensor],
    }

    def __init__(self, bins=2048, dtype=torch.quint8,
                 qscheme=torch.per_tensor_affine, reduce_range=False):
        # bins: The number of bins used for histogram calculation.
        super(HistogramObserver, self).__init__(dtype=dtype,
                                                qscheme=qscheme,
                                                reduce_range=reduce_range)
        self.bins = bins
        self.register_buffer('histogram', torch.zeros(self.bins))
        self.min_val = None
        self.max_val = None

    @staticmethod
    def _get_norm(delta_begin, delta_end, density, norm_type):
        r"""
        Compute the norm of the values uniformaly distributed between
        delta_begin and delta_end.

        norm = density * (integral_{begin, end} x^2)
             = density * (end^3 - begin^3) / 3
        """
        assert norm_type == "L2", "Only L2 norms are currently supported"
        norm = 0.0
        if norm_type == "L2":
            norm = (
                delta_end * delta_end * delta_end
                - delta_begin * delta_begin * delta_begin
            ) / 3
        return density * norm

    def _compute_quantization_error(self, next_start_bin, next_end_bin, norm_type):
        r"""
        Compute the quantization error if we use start_bin to end_bin as the
        min and max to do the quantization.
        """
        dst_nbins = 2 ** torch.iinfo(self.dtype).bits
        bin_width = (self.max_val.item() - self.min_val.item()) / self.bins

        norm = 0.0
        dst_bin_width = bin_width * (next_end_bin - next_start_bin + 1) / dst_nbins
        if dst_bin_width == 0.0:
            return 0.0
        for src_bin in range(self.bins):
            # distances from the beginning of first dst_bin to the beginning and
            # end of src_bin
            src_bin_begin = (src_bin - next_start_bin) * bin_width
            src_bin_end = src_bin_begin + bin_width

            # which dst_bins the beginning and end of src_bin belong to?
            dst_bin_of_begin = min(
                dst_nbins - 1, max(0.0, math.floor(src_bin_begin / dst_bin_width))
            )
            dst_bin_of_end = min(
                dst_nbins - 1, max(0.0, math.floor(src_bin_end / dst_bin_width))
            )
            dst_bin_of_begin_center = (
                dst_bin_of_begin * dst_bin_width + dst_bin_width / 2
            )

            density = self.histogram[src_bin] / bin_width
            if dst_bin_of_begin == dst_bin_of_end:
                # if src_bin is entirely within 1 dst_bin
                delta_begin = src_bin_begin - dst_bin_of_begin_center
                delta_end = src_bin_end - dst_bin_of_begin_center
                norm = norm + self._get_norm(delta_begin, delta_end, density, norm_type)
            else:
                delta_begin = src_bin_begin - dst_bin_of_begin_center
                delta_end = dst_bin_width / 2
                norm = norm + self._get_norm(delta_begin, delta_end, density, norm_type)

                norm = norm + (dst_bin_of_end - dst_bin_of_begin - 1) * self._get_norm(
                    -dst_bin_width / 2, dst_bin_width / 2, density, norm_type
                )

                dst_bin_of_end_center = (
                    dst_bin_of_end * dst_bin_width + dst_bin_width / 2
                )

                delta_begin = -dst_bin_width / 2
                delta_end = src_bin_end - dst_bin_of_end_center
                norm = norm + self._get_norm(delta_begin, delta_end, density, norm_type)
        return norm

    def _non_linear_param_search(self):
        r"""Non-linear parameter search.

        An approximation for L2 error minimization for selecting min/max.
        By selecting new min/max, we filter out outliers in input distribution.
        This follows the implementation of NormMinimization::NonlinearQuantizationParamsSearch in
        caffe2/quantization/server/norm_minimization.cc
        """
        assert self.histogram.size()[0] == self.bins, "bins mistmatch"
        bin_width = (self.max_val - self.min_val) / self.bins

        # cumulative sum
        total = sum(self.histogram)
        cSum = torch.cumsum(self.histogram, dim=0)

        stepsize = 1e-5  # granularity
        alpha = 0.0  # lower bound
        beta = 1.0  # upper bound
        start_bin = 0
        end_bin = self.bins - 1
        norm_min = float("inf")

        while alpha < beta:
            # Find the next step
            next_alpha = alpha + stepsize
            next_beta = beta - stepsize

            # find the left and right bins between the quantile bounds
            l = start_bin
            r = end_bin
            while l < end_bin and cSum[l] < next_alpha * total:
                l = l + 1
            while r > start_bin and cSum[r] > next_beta * total:
                r = r - 1

            # decide the next move
            next_start_bin = start_bin
            next_end_bin = end_bin
            if (l - start_bin) > (end_bin - r):
                # move the start bin
                next_start_bin = l
                alpha = next_alpha
            else:
                # move the end bin
                next_end_bin = r
                beta = next_beta

            if next_start_bin == start_bin and next_end_bin == end_bin:
                continue

            # calculate the quantization error using next_start_bin and next_end_bin
            norm = self._compute_quantization_error(next_start_bin, next_end_bin, "L2")

            if norm > norm_min:
                break
            norm_min = norm
            start_bin = next_start_bin
            end_bin = next_end_bin

        new_min = self.min_val + bin_width * start_bin
        new_max = self.min_val + bin_width * (end_bin + 1)
        return new_min, new_max

    def _combine_histograms(
        self, dst_histogram, dst_min, dst_max, src_histogram, src_min, src_max
    ):
        bins_dst = dst_histogram.size()[0]
        bins_src = src_histogram.size()[0]

        dst_bin_width = (dst_max - dst_min) / bins_dst
        src_bin_width = (src_max - src_min) / bins_src

        for i in range(bins_src):
            src_bin_count = src_histogram[i].item()
            if src_bin_count == 0:
                continue

            src_bin_begin = src_min + src_bin_width * i
            src_bin_end = src_bin_begin + src_bin_width

            dst_bin = 0
            if dst_bin_width:
                dst_bin = int((src_bin_begin - dst_min) / dst_bin_width)

            dst_bin_begin = dst_min + dst_bin_width * dst_bin
            dst_bin_end = dst_bin_begin + dst_bin_width

            dst_bin2 = 0
            if dst_bin_width:
                dst_bin2 = min(
                    int((src_bin_end - dst_min) / dst_bin_width), bins_dst - 1
                )

            assert dst_bin2 <= dst_bin + 2, "1 src_bin is mapped to at most 2 dst_bins"
            # dst_bin_cnt is the count from src_bin that should go to dst_bin
            # the remainder should go to dst_bin2
            dst_bin_cnt = 0
            if src_bin_width == 0 or dst_bin_width == 0:
                dst_bin_cnt = src_bin_count
            else:
                # We divide counts in src_bin in proportion to range overlap with dst_bin
                dst_bin_cnt = min(
                    round(
                        (dst_bin_end - src_bin_begin) / src_bin_width * src_bin_count
                    ),
                    src_bin_count,
                )

            dst_histogram[dst_bin] += dst_bin_cnt

            # remaining should go to dst_bin2
            if dst_bin_cnt < src_bin_count:
                dst_histogram[dst_bin2] += src_bin_count - dst_bin_cnt

    def forward(self, x):
        with torch.no_grad():
            min_val = self.min_val
            max_val = self.max_val
            if min_val is None or max_val is None:
                min_val = torch.min(x)
                max_val = torch.max(x)
                self.min_val = min_val
                self.max_val = max_val
                self.histogram = torch.histc(x, self.bins, min=min_val, max=max_val)
            else:
                new_min = torch.min(x)
                new_max = torch.max(x)
                new_histogram = torch.histc(x, self.bins, min=new_min, max=new_max)
                # combine the existing histogram and new histogram into 1 histogram
                combined_histogram = torch.zeros_like(self.histogram)
                combined_min = torch.min(new_min, self.min_val)
                combined_max = torch.max(new_max, self.max_val)
                self._combine_histograms(
                    combined_histogram,
                    combined_min.item(),
                    combined_max.item(),
                    self.histogram,
                    self.min_val.item(),
                    self.max_val.item(),
                )
                self._combine_histograms(
                    combined_histogram,
                    combined_min.item(),
                    combined_max.item(),
                    new_histogram,
                    new_min.item(),
                    new_max.item(),
                )
                self.histogram = combined_histogram
                self.min_val = combined_min
                self.max_val = combined_max
        return x

    def calculate_qparams(self):
        if self.min_val is None or self.max_val is None:
            warnings.warn(
                "must run observer before calling calculate_qparams.\
                                    Returning default scale and zero point "
            )
            return torch.tensor([1.0]), torch.tensor([0])
        assert self.bins == len(self.histogram), (
            "The number of bins in histogram should be equal to the number of bins "
            "supplied while making this observer"
        )

        new_min, new_max = self._non_linear_param_search()

        return self._calculate_qparams(new_min.item(), new_max.item())

    def _save_to_state_dict(self, destination, prefix, keep_vars):
        super(HistogramObserver, self)._save_to_state_dict(destination, prefix, keep_vars)
        destination[prefix + 'min_val'] = self.min_val
        destination[prefix + 'max_val'] = self.max_val

    def _load_from_state_dict(self, state_dict, prefix, local_metadata, strict,
                              missing_keys, unexpected_keys, error_msgs):
        self.min_val = state_dict.pop(prefix + 'min_val')
        self.max_val = state_dict.pop(prefix + 'max_val')
        super(HistogramObserver, self)._load_from_state_dict(state_dict, prefix, local_metadata, False,
                                                             missing_keys, unexpected_keys, error_msgs)

class RecordingObserver(_ObserverBase):
    r"""
    The module is mainly for debug and records the tensor values during runtime.

    Args:
        dtype: Quantized data type
        qscheme: Quantization scheme to be used
        reduce_range: Reduces the range of the quantized data type by 1 bit
    """
    __annotations__ = {"tensor_val": List[Optional[torch.Tensor]]}

    def __init__(self, **kwargs):
        super(RecordingObserver, self).__init__(**kwargs)
        self.tensor_val = []

    def forward(self, x):
        self.tensor_val.append(x.clone())
        return x

    @torch.jit.export
    def calculate_qparams(self):
        raise Exception("calculate_qparams should not be called for RecordingObserver")

    @torch.jit.export
    def get_tensor_value(self):
        return self.tensor_val


class NoopObserver(ObserverBase):
    r"""
    Observer that doesn't do anything and just passes its configuration to the
    quantized module's ``.from_float()``.

    Primarily used for quantization to float16 which doesn't require determining
    ranges.

    Args:
        dtype: Quantized data type
    """
    def __init__(self, dtype=torch.float16):
        if dtype != torch.float16:
            raise ValueError("Only float16 quantization can be used without calibration process")
        super(NoopObserver, self).__init__(dtype=dtype)

    def forward(self, x):
        return x

    def calculate_qparams(self):
        raise Exception("calculate_qparams should not be called for NoopObserver")


# Restrict activations to be in the range (0,127)
default_observer = MinMaxObserver.with_args(reduce_range=True)
default_debug_observer = RecordingObserver
default_weight_observer = MinMaxObserver.with_args(dtype=torch.qint8, qscheme=torch.per_tensor_symmetric)
default_histogram_observer = HistogramObserver.with_args(reduce_range=True)
default_per_channel_weight_observer = PerChannelMinMaxObserver.with_args(dtype=torch.qint8, qscheme=torch.per_channel_symmetric)<|MERGE_RESOLUTION|>--- conflicted
+++ resolved
@@ -42,15 +42,9 @@
 ABC = ABCMeta(str("ABC"), (object,), {})  # compatible with Python 2 *and* 3:
 
 
-<<<<<<< HEAD
-class Observer(ABC, nn.Module):
+class ObserverBase(ABC, nn.Module):
     r"""Base observer Module.
     Any observer implementation should derive from this class.
-=======
-class ObserverBase(ABC, nn.Module):
-    r"""
-    Observer base Module. Any observer implementation should derive from this class.
->>>>>>> f6c0a89a
 
     Concrete observers should follow the same API. In forward, they will update
     the statistics of the observed Tensor. And they should provide a
@@ -75,24 +69,31 @@
     with_args = classmethod(_with_args)
 
 
-<<<<<<< HEAD
-class _ObserverBase(Observer):
+class _ObserverBase(ObserverBase):
     r"""Internal common base for all qint/quint8 observers.
 
     This base is for commonly used paramters used internally.
-    Users should use `~torch.quantization.observer.Observer` as a base class for
-    custom observers.
+    Users should use `~torch.quantization.observer.ObserverBase` as a base class
+    for custom observers.
 
     Args:
-        dtype: Quantized data type
-        qscheme: Quantization scheme to be used
+        dtype: Quantized data type.
+        qscheme: Quantization scheme to be used.
         reduce_range: Reduces the range of the quantized data type by 1 bit.
                       This is sometimes required to avoid instruction overflow.
-=======
-class _ObserverBase(ObserverBase):
-    r"""
-    Common base for all qint/quint8 observers
->>>>>>> f6c0a89a
+
+    .. warning::
+
+        :attr:`dtype` can only take ``torch.qint8`` or ``torch.quint8``.
+
+    .. warning::
+
+        :attr:`qscheme` can only take one of the following options:
+
+        - ``torch.per_tensor_affine``
+        - ``torch.per_tensor_symmetric``
+        - ``torch.per_channel_affine``
+        - ``torch.per_channel_symmetric``
     """
 
     def __init__(self, dtype=torch.quint8, qscheme=torch.per_tensor_affine,
@@ -262,7 +263,9 @@
     where :math:`Q_\text{min}` and :math:`Q_\text{max}` are the minimum and
     maximum of the quantized data type.
 
-    .. note:: Only works with ``torch.per_tensor_symmetric`` quantization scheme
+    .. warning:: Only works with ``torch.per_tensor_symmetric`` quantization scheme
+
+    .. warning:: :attr:`dtype` can only take ``torch.qint8`` or ``torch.quint8``.
 
     .. note:: If the running minimum equals to the running maximum, the scale
               and zero_point are set to 1.0 and 0.
@@ -542,10 +545,7 @@
         with every new tensor observed.
     2. Search the distribution in the histogram for optimal min/max values.
         The search for the min/max values ensures the minimization of the
-        quantization error.
-        During the search the bins that were formed due to outliers are ignored.
-        This is achieved by computing the quantization error assuming the min or
-        max are within specific bins in the histogram.
+        quantization error with respect to the floating point model.
     3. Compute the scale and zero point the same way as in the
         :class:`~torch.quantization.MinMaxObserver`
     """
