--- conflicted
+++ resolved
@@ -56,13 +56,9 @@
         self.quant_max = quant_max
         self.fake_quant_enabled = True
         self.observer_enabled = True
-<<<<<<< HEAD
-        self.observer = default_observer(dtype=dtype, qscheme=qscheme)()
-=======
         self.observer = observer(**observer_kwargs)
         assert torch.iinfo(self.observer.dtype).min <= quant_min, 'quant_min out of bound'
         assert quant_max <= torch.iinfo(self.observer.dtype).max, 'quant_max out of bound'
->>>>>>> d5298b6e
         self.scale = None
         self.zero_point = None
         self.dtype = self.observer.dtype
@@ -75,32 +71,12 @@
 
     def disable_fake_quant(self):
         return self.enable_fake_quant(False)
-<<<<<<< HEAD
-
-    def enable_observer(self, enabled=True):
-        self.observer_enabled = enabled
-
-    def disable_observer(self):
-        return self.enable_observer(False)
-=======
->>>>>>> d5298b6e
 
     def calculate_qparams(self):
         return self.observer.calculate_qparams()
 
     def forward(self, X):
         if self.observer_enabled:
-<<<<<<< HEAD
-            X = self.observer(X)
-            scale, zero_point = self.calculate_qparams()
-            self.scale, self.zero_point = float(scale), int(zero_point)
-        if self.fake_quant_enabled:
-            X = torch.fake_quantize_per_tensor_affine(
-                X, self.scale, self.zero_point, self.quant_min,
-                self.quant_max)
-        return X
-
-=======
             self.observer(X.detach())
             self.scale, self.zero_point = self.calculate_qparams()
         if self.fake_quant_enabled:
@@ -115,17 +91,12 @@
 
     with_args = classmethod(_with_args)
 
->>>>>>> d5298b6e
     def extra_repr(self):
         return 'fake_quant_enabled={}, observer_enabled={},\
             scale={}, zero_point={}'.format(
             self.fake_quant_enabled, self.observer_enabled,
             self.scale, self.zero_point)
 
-<<<<<<< HEAD
-def fake_quant(fake_quant_cls, **kwargs):
-    return partial(fake_quant_cls, **kwargs)
-=======
     def _save_to_state_dict(self, destination, prefix, keep_vars):
         # We cannot currently register scalar values as buffers, so need to manually
         # specify serialization here.
@@ -166,7 +137,6 @@
 def enable_fake_quant(mod):
     if type(mod) == FakeQuantize:
         mod.enable_fake_quant()
->>>>>>> d5298b6e
 
 def disable_observer(mod):
     if type(mod) == FakeQuantize:
