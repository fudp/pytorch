from __future__ import absolute_import, division, print_function, unicode_literals

import copy
import itertools
import warnings

import torch
import torch.nn as nn
import torch.nn.intrinsic as nni
import torch.nn.quantized as nnq

from .default_mappings import (DEFAULT_DYNAMIC_MODULE_MAPPING,
                               DEFAULT_MODULE_MAPPING,
                               DEFAULT_QAT_MODULE_MAPPING,
                               DEFAULT_QCONFIG_PROPAGATE_WHITE_LIST)
from .stubs import DeQuantStub, QuantWrapper
from .qconfig import default_dynamic_qconfig, float16_dynamic_qconfig

def _propagate_qconfig_helper(module, qconfig_dict, white_list=None,
                              qconfig_parent=None, prefix=''):
    r"""This is a helper function for `propagate_qconfig_`

    Args:
        module: input module
        qconfig_dict: dictionary that maps from name of submodule to quantization
                     configuration
        white_list: list of quantizable modules
        qconfig_parent: quantization config of parent module, we will fallback to
                       this config when there is no specified config for current
                       module
        prefix: corresponding prefix of the current module, used as key in
                qconfig_dict

    Return:
        None, module is modified inplace with qconfig attached
    """
    # TODO: Add test
    if white_list is None:
        white_list = DEFAULT_QCONFIG_PROPAGATE_WHITE_LIST

    module_qconfig = qconfig_dict.get(type(module), qconfig_parent)
    module_qconfig = qconfig_dict.get(prefix, module_qconfig)
    module_qconfig = getattr(module, 'qconfig', module_qconfig)

    if type(module) in white_list:
        module.qconfig = module_qconfig
    for name, child in module.named_children():
        module_prefix = prefix + '.' + name if prefix else name
        _propagate_qconfig_helper(child, qconfig_dict, white_list,
                                  module_qconfig, module_prefix)

# TODO(jerryzh): expose white_list
def propagate_qconfig_(module, qconfig_dict=None):
    r"""Propagate qconfig through the module hierarchy and assign `qconfig`
    attribute on each leaf module

    Args:
        module: input module
        qconfig_dict: dictionary that maps from name or type of submodule to
            quantization configuration, qconfig applies to all submodules of a
            given module unless qconfig for the submodules are specified (when
            the submodule already has qconfig attribute)

    Return:
        None, module is modified inplace with qconfig attached
    """
    if qconfig_dict is None:
        qconfig_dict = {}
    _propagate_qconfig_helper(module, qconfig_dict)

def _observer_forward_hook(self, input, output):
    r"""Forward hook that calls observer on the output
    """
    return self.activation_post_process(output)

def add_observer_(module):
    r"""Add observer for the leaf child of the module.

    This function insert observer module to all leaf child module that
    has a valid qconfig attribute.

    Args:
        module: input module with qconfig attributes for all the leaf modules that we want to quantize

    Return:
        None, module is modified inplace with added observer modules and forward_hooks
    """
    for child in module.children():
        if type(child) == nnq.FloatFunctional:
            if hasattr(child, 'qconfig') and child.qconfig is not None:
                child.activation_post_process = child.qconfig.activation()
        else:
            add_observer_(child)

    # Insert observers only for leaf nodes, note that this observer is for
    # the output of the module, for input QuantStub will observe them
    if hasattr(module, 'qconfig') and module.qconfig is not None and \
       len(module._modules) == 0:
        # observer and hook will be gone after we swap the module
        module.add_module('activation_post_process', module.qconfig.activation())
        module.register_forward_hook(_observer_forward_hook)

def add_quant_dequant(module):
    r"""Wrap the leaf child module in QuantWrapper if it has a valid qconfig
    Note that this function will modify the children of module inplace and it
    can return a new module which wraps the input module as well.

    Args:
        module: input module with qconfig attributes for all the leaf modules
        that we want to quantize

    Return:
        Either the inplace modified module with submodules wrapped in
        `QuantWrapper` based on qconfig or a new `QuantWrapper` module which
        wraps the input module, the latter case only happens when the input
        module is a leaf module and we want to quantize it.
    """
    if len(module._modules) == 0 and hasattr(module, 'qconfig') and module.qconfig:
        return QuantWrapper(module)

    for name, child in module.named_children():
        module._modules[name] = add_quant_dequant(child)
    return module

def prepare(model, qconfig_dict=None, inplace=False):
    r"""Prepares a copy of the model for quantization calibration or quantization-aware training.

    Quantization configuration can be passed as an `qconfig_dict` or assigned preemptively
    to individual submodules in `.qconfig` attribute.

    The model will be attached with observer or fake quant modules, and qconfig
    will be propagated.

    Args:
        model: input model to be modified in-place
        qconfig_dict: dictionary that maps from name or type of submodule to quantization
            configuration, qconfig applies to all submodules of a given
            module unless qconfig for the submodules are specified (when the
            submodule already has qconfig attribute)
        inplace: carry out model transformations in-place, the original module is mutated
    """
    if not inplace:
        model = copy.deepcopy(model)
    propagate_qconfig_(model)
    # sanity check common API misusage
    if not any(hasattr(m, 'qconfig') and m.qconfig for m in model.modules()):
        warnings.warn("None of the submodule got qconfig applied. Make sure you "
                      "passed correct configuration through `qconfig_dict` or "
                      "by assigning the `.qconfig` attribute directly on submodules")
    add_observer_(model)
    return model

def quantize(model, run_fn, run_args, mapping=None, inplace=False):
    r"""Converts a float model to quantized model.

    First it will prepare the model for calibration or training, then it calls
    `run_fn` which will run the calibration step or training step,
    after that we will call `convert` which will convert the model to a
    quantized model.

    Args:
        model: input model
        run_fn: a function for evaluating the prepared model, can be a
            function that simply runs the prepared model or a training loop
        run_args: positional arguments for `run_fn`
        inplace: carry out model transformations in-place, the original module is mutated
        mapping: correspondence between original module types and quantized counterparts

    Return:
        Quantized model.
    """
    if mapping is None:
        mapping = DEFAULT_MODULE_MAPPING
    if not inplace:
        model = copy.deepcopy(model)
    model.eval()
    prepare(model, inplace=True)
    run_fn(model, run_args)
    convert(model, mapping, inplace=True)
    return model

def quantize_dynamic(model, qconfig_spec=None, dtype=torch.qint8,
                     mapping=None, inplace=False):
    r"""Converts a float model to dynamic (i.e. weights-only) quantized model.

    Replaces specified modules with dynamic weight-only quantized versions and output the quantized model.

    For simplest usage provide `dtype` argument that can be float16 or qint8. Weight-only quantization
    by default is performed for layers with large weights size - i.e. Linear and RNN variants.

    Fine grained control is possible with `qconfig` and `mapping` that act similarly to `quantize()`.
    If `qconfig` is provided, the `dtype` argument is ignored.

    Args:
        module: input model
        qconfig_spec: Either:

            - A dictionary that maps from name or type of submodule to quantization
              configuration, qconfig applies to all submodules of a given
              module unless qconfig for the submodules are specified (when the
              submodule already has qconfig attribute). Entries in the dictionary
              need to be QConfigDynamic instances.

            - A set of types and/or submodule names to apply dynamic quantization to,
              in which case the `dtype` argument is used to specifiy the bit-width

        inplace: carry out model transformations in-place, the original module is mutated
        mapping: maps type of a submodule to a type of corresponding dynamically quantized version
            with which the submodule needs to be replaced

    """
    if qconfig_spec is None:
        if dtype == torch.qint8:
            qconfig_spec = {
                nn.Linear : default_dynamic_qconfig,
                nn.LSTM : default_dynamic_qconfig,
            }
        elif dtype == torch.float16:
            qconfig_spec = {
                # TODO: uncomment when float16 Linear support is added
                # nn.Linear : default_dynamic_qconfig,
                nn.LSTM : float16_dynamic_qconfig,
            }
        else:
            raise ValueError(
                "Don't know how to quantize with default settings for {}. Provide full qconfig please".format(dtype))
    elif isinstance(qconfig_spec, set):
        if dtype is torch.qint8:
            default_qconfig = default_dynamic_qconfig
        elif dtype is torch.float16:
            default_qconfig = float16_dynamic_qconfig
        else:
            raise RuntimeError('Unknown dtype specified for quantize_dynamic: ', str(dtype))
        qconfig_spec = dict(zip(qconfig_spec, itertools.repeat(default_qconfig)))

    if mapping is None:
        mapping = DEFAULT_DYNAMIC_MODULE_MAPPING

    if not inplace:
        model = copy.deepcopy(model)
    model.eval()
    propagate_qconfig_(model, qconfig_spec)
    convert(model, mapping, inplace=True)
    return model

def prepare_qat(model, mapping=DEFAULT_QAT_MODULE_MAPPING, inplace=False):
    model = prepare(model, inplace=inplace)
    convert(model, mapping, inplace=True)
    return model

def quantize_qat(model, run_fn, run_args, inplace=False):
    r"""Do quantization aware training and output a quantized model

    Args:
        model: input model
        run_fn: a function for evaluating the prepared model, can be a
                function that simply runs the prepared model or a training
                loop
        run_args: positional arguments for `run_fn`

    Return:
        Quantized model.
    """
    if not inplace:
        model = copy.deepcopy(model)
    model.train()
    prepare_qat(model, inplace=True)
    run_fn(model, run_args)
    convert(model, inplace=True)
    return model

def convert(module, mapping=None, inplace=False):
    r"""Converts the float module with observers (where we can get quantization
    parameters) to a quantized module.

    Args:
        module: calibrated module with observers
        mapping: a dictionary that maps from float module type to quantized module type, can
<<<<<<< HEAD
                 be overwrritten to allow swapping user defined Modules
=======
            be overwritten to allow swapping user defined Modules
>>>>>>> abb3c420
        inplace: carry out model transformations in-place, the original module is mutated

    """
    if mapping is None:
        mapping = DEFAULT_MODULE_MAPPING
    if not inplace:
        module = copy.deepcopy(module)
    reassign = {}
    # TODO(jerryzh): remove after deciding on the impl of intrinsic modules
    # This is required because intrinsic modules right now are implemented as
    # nn.Sequential and we don't want to swap their constituents
    SWAPPABLE_MODULES = (nni.ConvBn2d,
                         nni.ConvBnReLU2d,
                         nni.LinearReLU,
                         nni.ConvReLU2d)

    for name, mod in module.named_children():
        if type(mod) not in SWAPPABLE_MODULES:
            convert(mod, mapping, inplace=True)
        reassign[name] = swap_module(mod, mapping)

    for key, value in reassign.items():
        module._modules[key] = value

    return module

def swap_module(mod, mapping):
    r"""Swaps the module if it has a quantized counterpart and it has an
    `observer` attached.

    Args:
        mod: input module
        mapping: a dictionary that maps from nn module to nnq module

    Return:
        The corresponding quantized module of `mod`
    """
    new_mod = mod
    # Always replace dequantstub with dequantize
    if hasattr(mod, 'qconfig') and mod.qconfig is not None or type(mod) == DeQuantStub:
        if type(mod) in mapping:
            new_mod = mapping[type(mod)].from_float(mod)
    return new_mod

def get_observer_dict(mod, target_dict, prefix=""):
    r"""Traverse the modules and save all observers into dict.
    This is mainly used for quantization accuracy debug
    Args:
        mod: the top module we want to save all observers
        prefix: the prefix for the current module
        target_dict: the dictionary used to save all the observers
    """
    def get_prefix(prefix):
        return prefix if prefix == "" else prefix + '.'

    if hasattr(mod, 'activation_post_process'):
        target_dict[get_prefix(prefix) + 'activation_post_process'] = mod.activation_post_process
    for name, child in mod.named_children():
        module_prefix = get_prefix(prefix) + name if prefix else name
        get_observer_dict(child, target_dict, module_prefix)<|MERGE_RESOLUTION|>--- conflicted
+++ resolved
@@ -275,13 +275,11 @@
 
     Args:
         module: calibrated module with observers
-        mapping: a dictionary that maps from float module type to quantized module type, can
-<<<<<<< HEAD
-                 be overwrritten to allow swapping user defined Modules
-=======
-            be overwritten to allow swapping user defined Modules
->>>>>>> abb3c420
-        inplace: carry out model transformations in-place, the original module is mutated
+        mapping: a dictionary that maps from float module type to quantized
+                 module type, can be overwrritten to allow swapping user defined
+                 Modules
+        inplace: carry out model transformations in-place, the original module
+                 is mutated
 
     """
     if mapping is None:
