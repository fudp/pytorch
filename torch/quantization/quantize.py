from __future__ import absolute_import, division, print_function, unicode_literals

import copy
import warnings

import torch
import torch.nn as nn
import torch.nn._intrinsic as nni
import torch.nn.quantized as nnq

from .default_mappings import (DEFAULT_DYNAMIC_MODULE_MAPPING,
                               DEFAULT_MODULE_MAPPING,
                               DEFAULT_QAT_MODULE_MAPPING,
                               DEFAULT_QCONFIG_PROPAGATE_WHITE_LIST)
from .stubs import DeQuantStub, QuantWrapper
from .QConfig import default_dynamic_qconfig, float16_dynamic_qconfig

<<<<<<< HEAD
def _propagate_qconfig_helper(module, qconfig_dict,
                              white_list=DEFAULT_QCONFIG_PROPAGATE_WHITE_LIST,
=======
def _propagate_qconfig_helper(module, qconfig_dict, skip_list=None,
>>>>>>> b81a55d1
                              qconfig_parent=None, prefix=''):
    r"""This is a helper function for `propagate_qconfig_`

    Args:
        module: input module
        qconfig_dict: dictionary that maps from name of submodule to quantization
                     configuration
        white_list: list of quantizable modules
        qconfig_parent: quantization config of parent module, we will fallback to
                       this config when there is no specified config for current
                       module
        prefix: corresponding prefix of the current module, used as key in
                qconfig_dict

    Return:
        None, module is modified inplace with qconfig attached
    """
<<<<<<< HEAD

=======
    if skip_list is None:
        skip_list = DEFAULT_SKIP_LIST
    if type(module) in skip_list:
        module.qconfig = None
    if not hasattr(module, 'qconfig'):
        module.qconfig = qconfig_parent
        if qconfig_dict:
            if prefix in qconfig_dict:
                module.qconfig = qconfig_dict[prefix]
            elif type(module) in qconfig_dict:
                module.qconfig = qconfig_dict[type(module)]

    # Don't quantize empty Sequential, empty Sequential is same as
    # Identity, but we can't put Sequential into skip list because
    # we also have non-empty Sequential and the qconfig needs to
    # be propagated to child in that case
>>>>>>> b81a55d1
    # TODO: Add test
    module_qconfig = qconfig_dict.get(type(module), qconfig_parent)
    module_qconfig = qconfig_dict.get(prefix, module_qconfig)
    module_qconfig = getattr(module, 'qconfig', module_qconfig)

    if type(module) in white_list:
        module.qconfig = module_qconfig
    for name, child in module.named_children():
        module_prefix = prefix + '.' + name if prefix else name
        _propagate_qconfig_helper(child, qconfig_dict, white_list,
                                  module_qconfig, module_prefix)

# TODO(jerryzh): expose white_list
def propagate_qconfig_(module, qconfig_dict=None):
    r"""Propagate qconfig through the module hierarchy and assign `qconfig`
    attribute on each leaf module

    Args:
        module: input module
        qconfig_dict: dictionary that maps from name or type of submodule to
            quantization configuration, qconfig applies to all submodules of a
            given module unless qconfig for the submodules are specified (when
            the submodule already has qconfig attribute)

    Return:
        None, module is modified inplace with qconfig attached
    """
    if qconfig_dict is None:
        qconfig_dict = {}
    _propagate_qconfig_helper(module, qconfig_dict)

def _observer_forward_hook(self, input, output):
    r"""Forward hook that calls observer on the output
    """
    return self.observer(output)

def add_observer_(module):
    r"""Add observer for the leaf child of the module.

    This function insert observer module to all leaf child module that
    has a valid qconfig attribute.

    Args:
        module: input module with qconfig attributes for all the leaf modules
        that we want to quantize

    Return:
        None, module is modified inplace with added observer modules and
            forward_hooks
    """
    for child in module.children():
        if type(child) == nnq.FloatFunctional:
            if hasattr(child, 'qconfig') and child.qconfig is not None:
                child.observer = child.qconfig.activation()
        else:
            add_observer_(child)

    # Insert observers only for leaf nodes, note that this observer is for
    # the output of the module, for input QuantStub will observe them
    if hasattr(module, 'qconfig') and module.qconfig is not None and \
       len(module._modules) == 0:
        # observer and hook will be gone after we swap the module
        module.add_module('observer', module.qconfig.activation())
        module.register_forward_hook(_observer_forward_hook)

def add_quant_dequant(module):
    r"""Wrap the leaf child module in QuantWrapper if it has a valid qconfig
    Note that this function will modify the children of module inplace and it
    can return a new module which wraps the input module as well.

    Args:
        module: input module with qconfig attributes for all the leaf modules
        that we want to quantize

    Return:
        Either the inplace modified module with submodules wrapped in
        `QuantWrapper` based on qconfig or a new `QuantWrapper` module which
        wraps the input module, the latter case only happens when the input
        module is a leaf module and we want to quantize it.
    """
    if len(module._modules) == 0 and hasattr(module, 'qconfig') and module.qconfig:
        return QuantWrapper(module)

    for name, child in module.named_children():
        module._modules[name] = add_quant_dequant(child)
    return module

def prepare(model, qconfig_dict=None, inplace=False):
    r"""Prepares a copy of the model for quantization calibration or quantization-aware training.

    Quantization configuration can be passed as an `qconfig_dict` or assigned preemptively
    to individual submodules in `.qconfig` attribute.

    The model will be attached with observer or fake quant modules, and qconfig
    will be propagated.

    Args:
        model: input model to be modified in-place
        qconfig_dict: dictionary that maps from name or type of submodule to quantization
            configuration, qconfig applies to all submodules of a given
            module unless qconfig for the submodules are specified (when the
            submodule already has qconfig attribute)
        inplace: carry out model transformations in-place, the original module is mutated
    """
    if not inplace:
        model = copy.deepcopy(model)
    propagate_qconfig_(model)
    # sanity check common API misusage
    if not any(hasattr(m, 'qconfig') and m.qconfig for m in model.modules()):
        warnings.warn("None of the submodule got qconfig applied. Make sure you "
                      "passed correct configuration through `qconfig_dict` or "
                      "by assigning the `.qconfig` attribute directly on submodules")
    add_observer_(model)
    return model

def quantize(model, run_fn, run_args, mapping=None, inplace=False):
    r"""Converts a float model to quantized model.

    First it will prepare the model for calibration or training, then it calls
    `run_fn` which will run the calibration step or training step,
    after that we will call `convert` which will convert the model to a
    quantized model.

    Args:
        model: input model
        run_fn: a function for evaluating the prepared model, can be a
            function that simply runs the prepared model or a training loop
        run_args: positional arguments for `run_fn`
        inplace: carry out model transformations in-place, the original module is mutated
        mapping: correspondence between original module types and quantized counterparts

    Return:
        Quantized model.
    """
    if mapping is None:
        mapping = DEFAULT_MODULE_MAPPING
    if not inplace:
        model = copy.deepcopy(model)
    model.eval()
    prepare(model, inplace=True)
    run_fn(model, run_args)
    convert(model, mapping, inplace=True)
    return model

def quantize_dynamic(model, qconfig_dict=None, dtype=torch.qint8,
                     mapping=None, inplace=False):
    r"""Converts a float model to dynamic (i.e. weights-only) quantized model.

    Replaces specified modules with dynamic weight-only quantized versions and output the quantized model.

    For simplest usage provide `dtype` argument that can be float16 or qint8. Weight-only quantization
    by default is performed for layers with large weights size - i.e. Linear and RNN variants.

    Fine grained control is possible with `qconfig_dict` and `mapping` that act similarly to `quantize()`.
    If `qconfig_dict` is provided, the `dtype` argument is ignored.

    Args:
        module: input model
        qconfig_dict: dictionary that maps from name or type of submodule to quantization
            configuration, qconfig applies to all submodules of a given
            module unless qconfig for the submodules are specified (when the
            submodule already has qconfig attribute). Entries in the dictionary
            need to be QConfigDynamic instances.
        inplace: carry out model transformations in-place, the original module is mutated
        mapping: maps type of a submodule to a type of corresponding dynamically quantized version
            with which the submodule needs to be replaced
    """
    if qconfig_dict is None:
        if dtype == torch.qint8:
            qconfig_dict = {
                nn.Linear : default_dynamic_qconfig,
                nn.LSTM : default_dynamic_qconfig,
            }
        elif dtype == torch.float16:
            qconfig_dict = {
                # TODO: uncomment when float16 Linear support is added
                # nn.Linear : default_dynamic_qconfig,
                nn.LSTM : float16_dynamic_qconfig,
            }
        else:
            raise ValueError(
                "Don't know how to quantize with default settings for {}. Provide full qconfig please".format(dtype))
    if mapping is None:
        mapping = DEFAULT_DYNAMIC_MODULE_MAPPING
    if not inplace:
        model = copy.deepcopy(model)
    model.eval()
    propagate_qconfig_(model, qconfig_dict)
    convert(model, mapping, inplace=True)
    return model

def prepare_qat(model, mapping=DEFAULT_QAT_MODULE_MAPPING, inplace=False):
    model = prepare(model, inplace=inplace)
    convert(model, mapping, inplace=True)
    return model

def quantize_qat(model, run_fn, run_args, inplace=False):
    r"""Do quantization aware training and output a quantized model

    Args:
        model: input model
        run_fn: a function for evaluating the prepared model, can be a
            function that simply runs the prepared model or a training loop
        run_args: positional arguments for `run_fn`

    Return:
        Quantized model.
    """
    if not inplace:
        model = copy.deepcopy(model)
    model.train()
    prepare_qat(model, inplace=True)
    run_fn(model, run_args)
    convert(model, inplace=True)
    return model

def convert(module, mapping=None, inplace=False):
    r"""Converts the float module with observers (where we can get quantization
    parameters) to a quantized module.
    Args:
        module: calibrated module with observers
        mapping: a dictionary that maps from float module type to quantized
           module type, can be overwrritten to allow swapping user defined Modules
        inplace: carry out model transformations in-place, the original module is mutated
    """
    if mapping is None:
        mapping = DEFAULT_MODULE_MAPPING
    if not inplace:
        module = copy.deepcopy(module)
    reassign = {}
    # TODO(jerryzh): remove after deciding on the impl of intrinsic modules
    # This is required because intrinsic modules right now are implemented as
    # nn.Sequential and we don't want to swap their constituents
    SWAPPABLE_MODULES = (nni.ConvBn2d,
                         nni.ConvBnReLU2d,
                         nni.LinearReLU,
                         nni.ConvReLU2d)

    for name, mod in module.named_children():
        if type(mod) not in SWAPPABLE_MODULES:
            convert(mod, mapping, inplace=True)
        reassign[name] = swap_module(mod, mapping)

    for key, value in reassign.items():
        module._modules[key] = value

    return module

def swap_module(mod, mapping):
    r"""Swaps the module if it has a quantized counterpart and it has an
    `observer` attached.

    Args:
        mod: input module
        mapping: a dictionary that maps from nn module to nnq module

    Return:
        The corresponding quantized module of `mod`
    """
    new_mod = mod
    # Always replace dequantstub with dequantize
    if hasattr(mod, 'qconfig') and mod.qconfig is not None or type(mod) == DeQuantStub:
        if type(mod) in mapping:
            new_mod = mapping[type(mod)].from_float(mod)
    return new_mod

def get_observer_dict(mod, target_dict, prefix=""):
    r"""Traverse the modules and save all observers into dict.
    This is mainly used for quantization accuracy debug
    Args:
        mod: the top module we want to save all observers
        prefix: the prefix for the current module
        target_dict: the dictionary used to save all the observers
    """
    def get_prefix(prefix):
        return prefix if prefix == "" else prefix + '.'

    if hasattr(mod, 'observer'):
        target_dict[get_prefix(prefix) + 'observer'] = mod.observer
    for name, child in mod.named_children():
        module_prefix = get_prefix(prefix) + name if prefix else name
        get_observer_dict(child, target_dict, module_prefix)<|MERGE_RESOLUTION|>--- conflicted
+++ resolved
@@ -15,12 +15,7 @@
 from .stubs import DeQuantStub, QuantWrapper
 from .QConfig import default_dynamic_qconfig, float16_dynamic_qconfig
 
-<<<<<<< HEAD
-def _propagate_qconfig_helper(module, qconfig_dict,
-                              white_list=DEFAULT_QCONFIG_PROPAGATE_WHITE_LIST,
-=======
-def _propagate_qconfig_helper(module, qconfig_dict, skip_list=None,
->>>>>>> b81a55d1
+def _propagate_qconfig_helper(module, qconfig_dict, white_list=None,
                               qconfig_parent=None, prefix=''):
     r"""This is a helper function for `propagate_qconfig_`
 
@@ -38,27 +33,10 @@
     Return:
         None, module is modified inplace with qconfig attached
     """
-<<<<<<< HEAD
-
-=======
-    if skip_list is None:
-        skip_list = DEFAULT_SKIP_LIST
-    if type(module) in skip_list:
-        module.qconfig = None
-    if not hasattr(module, 'qconfig'):
-        module.qconfig = qconfig_parent
-        if qconfig_dict:
-            if prefix in qconfig_dict:
-                module.qconfig = qconfig_dict[prefix]
-            elif type(module) in qconfig_dict:
-                module.qconfig = qconfig_dict[type(module)]
-
-    # Don't quantize empty Sequential, empty Sequential is same as
-    # Identity, but we can't put Sequential into skip list because
-    # we also have non-empty Sequential and the qconfig needs to
-    # be propagated to child in that case
->>>>>>> b81a55d1
     # TODO: Add test
+    if white_list is None:
+        white_list = DEFAULT_QCONFIG_PROPAGATE_WHITE_LIST
+
     module_qconfig = qconfig_dict.get(type(module), qconfig_parent)
     module_qconfig = qconfig_dict.get(prefix, module_qconfig)
     module_qconfig = getattr(module, 'qconfig', module_qconfig)
