--- conflicted
+++ resolved
@@ -527,12 +527,9 @@
       });
   m.def(
       "_jit_recursive_script",
-<<<<<<< HEAD
       []() { return getRecursiveScriptMode(); });
   m.def(
       "_jit_recursive_script",
-=======
->>>>>>> 5835165c
       [](bool recurse) { getRecursiveScriptMode() = recurse; });
   m.def(
       "_jit_script_compile",
