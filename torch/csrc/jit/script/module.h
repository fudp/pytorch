--- conflicted
+++ resolved
@@ -78,15 +78,10 @@
     run(stack);
   }
 
-<<<<<<< HEAD
   IValue operator()(
       std::vector<IValue> stack,
       const Kwargs& kwargs = Kwargs()) {
-    getSchema().checkInputs(stack, kwargs);
-=======
-  IValue operator()(std::vector<IValue> stack) {
-    getSchema().checkAndNormalizeInputs(stack);
->>>>>>> 23152aaa
+    getSchema().checkAndNormalizeInputs(stack, kwargs);
     for (auto input : initial_ivalues_) {
       push(stack, input.value());
     }
