--- conflicted
+++ resolved
@@ -75,13 +75,7 @@
   for (size_t i = 0; i < writeable_tensors.size(); i++) {
     keys.emplace_back(std::to_string(i));
   }
-<<<<<<< HEAD
   jit::pickle(writer, keys);
-=======
-
-  auto keys_tuple = at::ivalue::Tuple::create(keys);
-  jit::pickle(writer, keys_tuple);
->>>>>>> af64789c
 
   for (const auto& tensor_data : writeable_tensors) {
     const char* addr = tensor_data.data();
