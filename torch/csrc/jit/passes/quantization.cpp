--- conflicted
+++ resolved
@@ -629,25 +629,21 @@
     const std::string& method_name,
     const QConfigDict& qconfig_dict,
     bool inplace) {
-  script::Module module = inplace? input_module : input_module.clone();
+  script::Module module = inplace ? input_module : input_module.clone();
   ModuleQConfigMap module_qconfig_map;
   fillQConfigMap(module, qconfig_dict, module_qconfig_map);
   std::unordered_set<Value*> values_to_skip;
   std::unordered_set<Value*> weight_values;
-<<<<<<< HEAD
-  InsertObserversImpl(module, method_name, module_qconfig_map, values_to_skip, weight_values);
-  return module;
-=======
   InsertObserversImpl(
       module, method_name, module_qconfig_map, values_to_skip, weight_values);
->>>>>>> 462f5cbd
+  return module;
 }
 
 script::Module InsertQuantDeQuant(
     script::Module& input_module,
     const std::string& method_name,
     bool inplace) {
-  script::Module module = inplace? input_module : input_module.clone();
+  script::Module module = inplace ? input_module : input_module.clone();
   InsertQuantDeQuantImpl(module, method_name);
 
   // NOTE: Remove observer module does not work right now, we'll return
