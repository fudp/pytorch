#pragma once

namespace torch {
namespace jit {

std::unordered_map<std::string, std::string> quant_fusion_pattern_and_replacements() {

  static std::string conv2d = R"(
graph(%a_quant, %w_quant, %b, %r_scale, %r_zero_point, %r_dtype, %stride, %padding, %dilation, %groups):
        %a_dequant = aten::dequantize(%a_quant)
        %w_dequant = aten::dequantize(%w_quant)
        %r = aten::conv2d(%a_dequant, %w_dequant, %b, %stride, %padding, %dilation, %groups)
        %r_quant = aten::quantize_per_tensor(%r, %r_scale, %r_zero_point, %r_dtype)
        return (%r_quant))";

  static std::string quantized_conv2d = R"(
graph(%a_quant, %w_quant, %b, %r_scale, %r_zero_point, %r_dtype, %stride, %padding, %dilation, %groups):
        %packed_params = quantized::conv_prepack(%w_quant, %b, %stride, %padding, %dilation, %groups)
        %r_quant = quantized::conv2d(%a_quant, %packed_params, %stride, %padding, %dilation, %groups, %r_scale, %r_zero_point)
        %0 : int = prim::Constant[value=0]()
        %1 : int = prim::Constant[value=1]()
        %2 : int = prim::Constant[value=2]()
        %3 : int = prim::Constant[value=3]()
        %out_param : int[] = prim::ListConstruct(%0, %3, %1, %2)
        %r_perm = aten::permute(%r_quant, %out_param)
        return (%r_perm))";

  static std::string addmm = R"(
graph(%a_quant, %w_quant, %b, %r_scale, %r_zero_point, %r_dtype, %4):
        %a_dequant = aten::dequantize(%a_quant)
        %w_dequant = aten::dequantize(%w_quant)
        %r = aten::addmm(%b, %a_dequant, %w_dequant, %4, %4)
        %r_quant = aten::quantize_per_tensor(%r, %r_scale, %r_zero_point, %r_dtype)
        return (%r_quant))";

  static std::string matmul_with_bias = R"(
graph(%a_quant, %w_quant, %b, %r_scale, %r_zero_point, %r_dtype, %4):
        %a_dequant = aten::dequantize(%a_quant)
        %w_dequant = aten::dequantize(%w_quant)
        %output = aten::matmul(%a_dequant, %w_dequant)
        %r = aten::add_(%output, %b, %4)
        %r_quant = aten::quantize_per_tensor(%r, %r_scale, %r_zero_point, %r_dtype)
        return (%r_quant))";

  static std::string quantized_linear_with_bias = R"(
graph(%a_quant, %w_quant, %b, %r_scale, %r_zero_point, %r_dtype, %4):
        %w_quant_t = aten::t(%w_quant)
        %packed_params = quantized::linear_prepack(%w_quant_t, %b)
        %r = quantized::linear(%a_quant, %packed_params, %r_scale, %r_zero_point)
        return (%r))";

  static std::string matmul_no_bias = R"(
graph(%a_quant, %w_quant, %r_scale, %r_zero_point, %r_dtype):
        %a_dequant = aten::dequantize(%a_quant)
        %w_dequant = aten::dequantize(%w_quant)
        %r = aten::matmul(%a_dequant, %w_dequant)
        %r_quant = aten::quantize_per_tensor(%r, %r_scale, %r_zero_point, %r_dtype)
        return (%r_quant))";

  static std::string quantized_linear_no_bias = R"(
graph(%a_quant, %w_quant, %r_scale, %r_zero_point, %r_dtype):
        %w_quant_t = aten::t(%w_quant)
        %bias: Tensor? = prim::Constant()
        %packed_params = quantized::linear_prepack(%w_quant_t, %bias)
        %r = quantized::linear(%a_quant, %packed_params, %r_scale, %r_zero_point)
        return (%r))";

<<<<<<< HEAD
static std::string linear_with_quant = R"(
graph(%self, %a_dequant, %w_scale, %w_zero_point, %w_dtype, %r_scale, %r_zero_point, %r_dtype, %4):
        %w = prim::GetAttr[name="weight"](%self)
        %b = prim::GetAttr[name="bias"](%self)
        %w_quant = aten::quantize_per_tensor(%w, %w_scale, %w_zero_point, %w_dtype)
        %w_dequant = aten::dequantize(%w_quant)
        %linear = prim::Constant[name="linear"]()
        %r = prim::CallFunction(%linear, %a_dequant, %w_dequant, %b)
        %r_quant = aten::quantize_per_tensor(%r, %r_scale, %r_zero_point, %r_dtype)
        return (%r_quant))";
=======
  return {
    {conv2d, quantized_conv2d},
    {addmm, quantized_linear_with_bias},
    {matmul_with_bias, quantized_linear_with_bias},
    {matmul_no_bias, quantized_linear_no_bias}
  };

}
>>>>>>> 4dc85627

}} // torch::jit<|MERGE_RESOLUTION|>--- conflicted
+++ resolved
@@ -65,8 +65,7 @@
         %r = quantized::linear(%a_quant, %packed_params, %r_scale, %r_zero_point)
         return (%r))";
 
-<<<<<<< HEAD
-static std::string linear_with_quant = R"(
+  static std::string linear_with_quant = R"(
 graph(%self, %a_dequant, %w_scale, %w_zero_point, %w_dtype, %r_scale, %r_zero_point, %r_dtype, %4):
         %w = prim::GetAttr[name="weight"](%self)
         %b = prim::GetAttr[name="bias"](%self)
@@ -76,7 +75,7 @@
         %r = prim::CallFunction(%linear, %a_dequant, %w_dequant, %b)
         %r_quant = aten::quantize_per_tensor(%r, %r_scale, %r_zero_point, %r_dtype)
         return (%r_quant))";
-=======
+
   return {
     {conv2d, quantized_conv2d},
     {addmm, quantized_linear_with_bias},
@@ -85,6 +84,5 @@
   };
 
 }
->>>>>>> 4dc85627
 
 }} // torch::jit