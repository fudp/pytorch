--- conflicted
+++ resolved
@@ -122,38 +122,12 @@
   return findNode(blocks, kind, recurse);
 }
 
-<<<<<<< HEAD
-// execute a Python function, used for Ops we can't optimize but that we want to
-// optimize around
-struct ConcretePythonOp : public PythonOp {
-  ConcretePythonOp(Graph* graph) : PythonOp(graph) {}
-  std::string name() const override {
-    AutoGIL gil;
-    if (auto autograd = autogradFunction()) {
-      return getPythonName(autograd->get());
-    } else {
-      return getPythonName(pyobj.get());
-    }
-  }
-  void cloneFrom(Node* other_) override {
-    Node::cloneFrom(other_);
-    auto other = other_->cast<PythonOp>();
-    this->cconv = other->cconv;
-    this->ignore_on_export = other->ignore_on_export;
-    Py_INCREF(other->pyobj.get());
-    this->pyobj = THPObjectPtr(other->pyobj.get());
-    for (auto& sa : other->scalar_args) {
-      Py_INCREF(sa.get());
-      this->scalar_args.emplace_back(sa.get());
-    }
-=======
 std::string ConcretePythonOp::name() const {
   AutoGIL gil;
   if (auto autograd = autogradFunction()) {
     return getPythonName(autograd->get());
   } else {
     return getPythonName(pyobj.get());
->>>>>>> 1858773c
   }
 }
 
@@ -163,6 +137,7 @@
   this->cconv = other->cconv;
   Py_INCREF(other->pyobj.get());
   this->pyobj = THPObjectPtr(other->pyobj.get());
+  this->ignore_on_export = other->ignore_on_export;
   for (auto& sa : other->scalar_args) {
     Py_INCREF(sa.get());
     this->scalar_args.emplace_back(sa.get());
