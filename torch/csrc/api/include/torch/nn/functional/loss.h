#pragma once

#include <torch/nn/options/loss.h>

namespace torch {
namespace nn {
namespace functional {

inline Tensor l1_loss(
    const Tensor& input,
    const Tensor& target,
    const L1LossOptions& options = {}) {
  return torch::l1_loss(input, target, options.reduction());
}

inline Tensor kl_div(
    const Tensor& input,
    const Tensor& target,
    const KLDivLossOptions& options = {}) {
  return torch::kl_div(input, target, options.reduction());
}

inline Tensor mse_loss(
    const Tensor& input,
    const Tensor& target,
    const MSELossOptions& options = {}) {
  return torch::mse_loss(input, target, options.reduction());
}

inline Tensor binary_cross_entropy(
    const Tensor& input,
    const Tensor& target,
    const BCELossOptions& options = {}) {
  return torch::binary_cross_entropy(
      input, target, options.weight(), options.reduction());
}

inline Tensor hinge_embedding_loss(
    const Tensor& input,
    const Tensor& target,
    const HingeEmbeddingLossOptions& options = {}) {
  return torch::hinge_embedding_loss(
<<<<<<< HEAD
      x1,
      x2,
      options.margin(),
      torch::enumtype::_convert_reduction_variant_type_to_enum(options.reduction()));
=======
      input, target, options.margin(), options.reduction());
>>>>>>> c57c2d51
}

inline Tensor multi_margin_loss(
    const Tensor& input,
    const Tensor& target,
    const MultiMarginLossOptions& options = {}) {
  TORCH_CHECK(options.p() == 1 || options.p() == 2, "only p == 1 and p == 2 supported");
  if (options.weight().defined()) {
    TORCH_CHECK(options.weight().dim() == 1, "weight must be one-dimensional");
  }

  return torch::multi_margin_loss(
    input,
    target,
    options.p(),
    options.margin(),
    options.weight(),
    torch::enumtype::_convert_reduction_variant_type_to_enum(options.reduction())
  );
}

inline Tensor cosine_embedding_loss(
    const Tensor& input1,
    const Tensor& input2,
    const Tensor& target,
    const CosineEmbeddingLossOptions& options) {
  return torch::cosine_embedding_loss(
    input1,
    input2,
    target,
    options.margin(),
    torch::enumtype::_convert_reduction_variant_type_to_enum(options.reduction()));
}

inline Tensor multilabel_margin_loss(
    const Tensor& input,
    const Tensor& target,
    const MultiLabelMarginLossOptions& options = {}) {
  return torch::multilabel_margin_loss(
    input,
    target,
    torch::enumtype::_convert_reduction_variant_type_to_enum(options.reduction()));
}

inline Tensor soft_margin_loss(
    const Tensor& input,
    const Tensor& target,
    const SoftMarginLossOptions& options = {}) {
  return torch::soft_margin_loss(
    input,
    target,
    torch::enumtype::_convert_reduction_variant_type_to_enum(options.reduction()));
}

inline Tensor multilabel_soft_margin_loss(
    const Tensor& input,
    const Tensor& target,
    const MultiLabelSoftMarginLossOptions& options = {}) {
  auto loss = -(target * torch::log_sigmoid(input) + (1 - target) * torch::log_sigmoid(-input));
  if (options.weight().defined()) {
    loss = loss * options.weight();
  }

  loss = loss.sum(1) / input.size(1); // only return N loss values

  Tensor ret;

  if (c10::get_if<enumtype::kNone>(&options.reduction())) {
    ret = loss;
  } else if (c10::get_if<enumtype::kMean>(&options.reduction())) {
    ret = loss.mean();
  } else if (c10::get_if<enumtype::kSum>(&options.reduction())) {
    ret = loss.sum();
  } else {
    ret = input;
    // yf225 TODO: this doesn't work? try to use lambda instead: https://github.com/mpark/variant/issues/44
    TORCH_INTERNAL_ASSERT(
      true,
      c10::visit(torch::enumtype::enum_name{}, options.reduction()),
      " is not valid");
  }
  return ret;
}

inline Tensor triplet_margin_loss(
    const Tensor& anchor,
    const Tensor& positive,
    const Tensor& negative,
    const TripletMarginLossOptions& options = {}) {
  return torch::triplet_margin_loss(
      anchor,
      positive,
      negative,
      options.margin(),
      options.p(),
      options.eps(),
      options.swap(),
      torch::enumtype::_convert_reduction_variant_type_to_enum(options.reduction()));
}

} // namespace functional
} // namespace nn
} // namespace torch<|MERGE_RESOLUTION|>--- conflicted
+++ resolved
@@ -40,14 +40,10 @@
     const Tensor& target,
     const HingeEmbeddingLossOptions& options = {}) {
   return torch::hinge_embedding_loss(
-<<<<<<< HEAD
-      x1,
-      x2,
+      input,
+      target,
       options.margin(),
       torch::enumtype::_convert_reduction_variant_type_to_enum(options.reduction()));
-=======
-      input, target, options.margin(), options.reduction());
->>>>>>> c57c2d51
 }
 
 inline Tensor multi_margin_loss(
