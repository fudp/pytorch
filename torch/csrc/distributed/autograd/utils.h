#pragma once

#include <torch/csrc/distributed/autograd/context/dist_autograd_context.h>
<<<<<<< HEAD
#include <torch/csrc/distributed/rpc/future_message.h>
#include <torch/csrc/distributed/rpc/rpc_agent.h>
#include <torch/csrc/distributed/rpc/rpc_with_autograd.h>
=======
#include <torch/csrc/distributed/autograd/rpc_messages/rpc_with_autograd.h>
>>>>>>> 94c1ff43

namespace torch {
namespace distributed {
namespace autograd {

// This method is used to attach the 'send' autograd function to the autograd
// graph when we use RPC. This method creates a new 'send' autograd function
// and attaches the provided tensors as next_edges to the 'send' function. In
// addition to this, it also registers the send function in the provided
// autograd context. Finally, the RPC message is updated with appropriate
// autograd information for the recipient.
TORCH_API void addSendRpcBackward(
    DistAutogradContext& autogradContext,
    const AutogradMetadata& autogradMetadata,
    std::vector<torch::Tensor>& tensors,
    const rpc::worker_id_t dst);

// This method is used to attach the 'recv' autograd function to the autograd
// graph when we use RPC. This method creates a new 'recv' autograd function
// and attaches the provided tensors as inputs to the 'recv' function. It
// creates a new autograd context if needed and registers the 'recv' function
// with this context.
//
// Returns a pointer to the autograd context created (nullptr in case of no
// autograd information was needed.)
TORCH_API DistAutogradContext* addRecvRpcBackward(
    const AutogradMetadata& autogradMetadata,
    std::vector<torch::Tensor>& tensors,
    rpc::worker_id_t fromWorkerId);

// This method is a wrapper utility used internally to attach autograd info
// and autograd function for each type of rpc call, and then send the message
std::shared_ptr<torch::distributed::rpc::FutureMessage> sendMessageWithAutograd(
    torch::distributed::rpc::RpcAgent& agent,
    const torch::distributed::rpc::WorkerInfo& dst,
    std::unique_ptr<torch::distributed::rpc::RpcCommandBase> rpcCommand);

} // namespace autograd
} // namespace distributed
} // namespace torch<|MERGE_RESOLUTION|>--- conflicted
+++ resolved
@@ -1,13 +1,7 @@
 #pragma once
 
 #include <torch/csrc/distributed/autograd/context/dist_autograd_context.h>
-<<<<<<< HEAD
-#include <torch/csrc/distributed/rpc/future_message.h>
-#include <torch/csrc/distributed/rpc/rpc_agent.h>
-#include <torch/csrc/distributed/rpc/rpc_with_autograd.h>
-=======
 #include <torch/csrc/distributed/autograd/rpc_messages/rpc_with_autograd.h>
->>>>>>> 94c1ff43
 
 namespace torch {
 namespace distributed {
@@ -38,12 +32,21 @@
     std::vector<torch::Tensor>& tensors,
     rpc::worker_id_t fromWorkerId);
 
-// This method is a wrapper utility used internally to attach autograd info
-// and autograd function for each type of rpc call, and then send the message
-std::shared_ptr<torch::distributed::rpc::FutureMessage> sendMessageWithAutograd(
-    torch::distributed::rpc::RpcAgent& agent,
-    const torch::distributed::rpc::WorkerInfo& dst,
-    std::unique_ptr<torch::distributed::rpc::RpcCommandBase> rpcCommand);
+// This method is a wrapper utility used internally to wrap autograd info
+// and attached autograd function for each type of rpc call if it has valid
+// context and tensors require grads, in this case, return RpcWithAutograd
+// message; otherwise return original rpc message.
+rpc::Message getMessageWithAutogradCheck(
+    const rpc::worker_id_t dstId,
+    rpc::Message&& wrappedRpcMsg,
+    rpc::MessageType msgType);
+
+// Send message after autograd checking
+std::shared_ptr<torch::distributed::rpc::FutureMessage> sendMessage(
+    rpc::RpcAgent& agent,
+    const rpc::WorkerInfo& dst,
+    rpc::Message&& wrappedRpcMsg,
+    rpc::MessageType msgType);
 
 } // namespace autograd
 } // namespace distributed
