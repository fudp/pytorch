#include <c10d/ProcessGroup.hpp>
#include <torch/csrc/distributed/rpc/process_group_agent.h>

#include <Python.h>

namespace torch {
namespace distributed {
namespace rpc {

namespace {

// Write the message into the given ostream
void serialize(const Message& message, std::ostream& os) {
  // We cast const void* to void* here because we need to create a tensor using
  // that memory space. If is fine as that tensor stays function-local, and will
  // not be modified during its lifetime.
  auto payload = const_cast<void*>(  // NOLINT
      static_cast<const void*>(message.payload().data()));
  auto payload_size = message.payload().size();

  // getting tensor table from the message
  std::vector<torch::Tensor> tensors = message.tensors();
  // append payload as a tensor
  tensors.push_back(torch::from_blob(payload, payload_size, {torch::kChar}));
  // append id as a tensor
  tensors.push_back(torch::tensor({message.id()}, {torch::kInt64}
  ));

  torch::save(tensors, os);
}

Message deserialize(MessageType type, std::istream& is) {
  std::vector<torch::Tensor> tensors;

  torch::load(tensors, is);

  TORCH_CHECK(tensors.size() >= 2, "Failed to deserialize a message.");
  auto idTensor = std::move(tensors.back());
  tensors.pop_back();
  auto payloadTensor = std::move(tensors.back());
  tensors.pop_back();

  int64_t id = idTensor.storage().data<int64_t>()[0];

  std::vector<char> payload(payloadTensor.numel());

  if (payloadTensor.numel() > 0) {
    std::memcpy(payload.data(),
                payloadTensor.storage().data(),
                payloadTensor.numel());
  }

  return Message(std::move(payload), std::move(tensors), type, id);
}

std::unordered_map<std::string, int> collectNames(
    const std::string& workerName, std::shared_ptr<c10d::ProcessGroup>& pg) {

  const auto worldSize = pg->getSize();
  // collect lengths
  const int64_t length = workerName.length();
  std::vector<torch::Tensor> inputLength =
      { torch::tensor({length}, {torch::kInt64}) };
  std::vector<std::vector<torch::Tensor>> outputLengths (1);
  for (int i = 0; i < worldSize; ++i) {
    outputLengths[0].emplace_back(torch::empty({1}, {torch::kInt64}));
  }
  pg->allgather(outputLengths, inputLength)->wait();

  // convert collected length tensors into integers
  std::vector<int64_t> nameLengths(worldSize);
  int64_t maxLen = 0;
  for (int i = 0; i < worldSize; ++i) {
    nameLengths[i] = outputLengths[0][i].storage().data<int64_t>()[0];
    maxLen = std::max(maxLen, nameLengths[i]);
  }

  // collect names
  torch::Tensor nameTensor = torch::empty({maxLen}, torch::kChar);
  memcpy(nameTensor.storage().data(), workerName.c_str(), length);
  std::vector<torch::Tensor> inputName = {nameTensor};
  std::vector<std::vector<torch::Tensor>> outputNames(1);
  for (int i = 0; i < worldSize; ++i) {
    outputNames[0].emplace_back(torch::empty({maxLen}, {torch::kChar}));
  }
  pg->allgather(outputNames, inputName)->wait();

  // convert collected name tensors into string names
  std::unordered_map<std::string, int> nameMap(worldSize);
  for (int i = 0; i < worldSize; ++i) {
    torch::Tensor& tensor = outputNames[0][i];
    std::string peerName(
        (const char*)tensor.storage().data<signed char>(),
        nameLengths[i]
    );

    TORCH_CHECK(nameMap.find(peerName) == nameMap.end(),
        "RpcAgent name ", peerName, " is not unique.");

    nameMap[std::move(peerName)] = i;
  }

  return nameMap;
}

} // namespace

ProcessGroupAgent::ProcessGroupAgent(
    std::string workerName,
    std::shared_ptr<c10d::ProcessGroup> pg,
    int numSendRecvThreads)
<<<<<<< HEAD
    : RpcAgent(std::move(workerName), pg->getRank(), processRequestBlocking),
=======
    : RpcAgent(
          WorkerId(std::move(workerName), pg->getRank()),
          processRequestBlocking
      ),
      nameMap_(std::move(nameMap)),
>>>>>>> 0066fee3
      stop_(false),
      pg_(std::move(pg)),
      nextId_(0),
      sendMutexes_(pg_->getSize()),
      threadPool_(numSendRecvThreads) {
  nameMap_ = collectNames(workerName_, pg_);
  TORCH_CHECK(nameMap_.size() > 1, "ProcessGroupAgent requires world_size to "
      "be at least 2, but got ", nameMap_.size());
  auto workerRankIter = nameMap_.find(workerId_.name_);
  TORCH_CHECK(workerRankIter != nameMap_.end(), "Failed to resolve worker "
      "name ", workerId_.name_, " to a ProcessGroup rank.");
  TORCH_CHECK(pg_->getRank() == workerRankIter -> second,
      "Resolved worker rank ", workerRankIter -> second,
      " does not match ProcessGroup rank ", pg_->getRank());

  // tmp vector to sort names in rank's order
  std::vector<std::string> tmpWorkerIds(pg_->getSize());
  for (auto& entry: nameMap_) {
    tmpWorkerIds[entry.second] = entry.first;
  }

  workerIds_.reserve(pg_->getSize());
  for (int rank = 0; rank < (int)tmpWorkerIds.size(); ++rank) {
    workerIds_.emplace_back(std::move(tmpWorkerIds[rank]), rank);
  }

  PythonRpcHandler::init();
  listenerThread_ = std::thread(&ProcessGroupAgent::listenLoop, this);
}

const WorkerId& ProcessGroupAgent::getWorkerId(const std::string& workerName) const {
  const auto idIter = nameMap_.find(workerName);
  TORCH_CHECK(idIter != nameMap_.end(),
      "Unknown destination worker ", workerName);

  return workerIds_[idIter->second];
}

void ProcessGroupAgent::join() {
  // Every process i sends a SHUTDOWN message to process i + 1. This is
  // necessary for now because:
  // 1. There is no abort API for ProcessGroup::recvAnysource yet. We have to
  //    feed it a message or kill the thread.
  // 2. A GLOO process cannot send message to itself. (there is an ongoing
  //    effort to fix this problem).
  sync();
  int dst = (pg_->getRank() + 1) % pg_->getSize();
  enqueueSend(
      SendWork(workerIds_[dst], Message({}, {}, MessageType::SHUTDOWN)));
  threadPool_.waitWorkComplete();
  listenerThread_.join();
}

void ProcessGroupAgent::sync() {
  // Block until all processes wants to sync. This is necessary before acquiring
  // the lock below, because other processes might not enter sync() until it
  // gets some response from this RpcAgent.
  pg_->barrier()->wait();
  // Wait until the all send works are done.
  // NB: There might be additional send works inserted while waiting.
  threadPool_.waitWorkComplete();
  // Use another barrier in case different RpcAgent handles different amounts of
  // workloads.
  pg_->barrier()->wait();
}

std::shared_ptr<FutureMessage> ProcessGroupAgent::send(
    const WorkerId& to, Message&& message) {
  TORCH_CHECK(to.id_ != (worker_id_t)pg_->getRank(),
      "ProcessGroupAgent does not support making RPC calls to self.")
  TORCH_CHECK(to.id_ < (worker_id_t)pg_->getSize(),
      "Destination rank is out of bound, got ", to.id_,
      ", but world size is ", pg_->getRank());

  auto requestId = nextId();
  auto future = std::make_shared<FutureMessage>();
  if (message.isRequest()) {
    {
      std::lock_guard<std::mutex> lock{futureMutex_};
      futures_[requestId] = future;
    }
    message.setId(requestId);
  } else {
    future->markCompleted();
  }

  // NB: cannot directly pass ``to`` to the ``SendWork``, because it might no
  // longer be alive when the ``SendWork`` is executed. For example, the
  // application could query the ``WorkerId`` using name through the
  // ``RpcAgent::getWorkerId`` API, and pass the ``WorkerId`` back here, so we
  // have C++ -> Python -> C++. For an asynchronous RPC, the ``WorkerId``
  // reference on Python side could die before ``SendWork`` uses it, and Pybind
  // will not keep the Python reference alive even if it originally comes from
  // the C++ land. Hence, we have to explicitly use the ``workerId`` in the C++
  // land.
  enqueueSend(SendWork(workerIds_[to.id_], std::move(message)));
  return future;
}

void ProcessGroupAgent::enqueueSend(SendWork work) {
  // NB: this can be changed to use a native move capture when moved to C++14
  threadPool_.run(std::bind(
    [&](const SendWork& work) {
      std::stringstream ss;
      serialize(work.message_, ss);
      std::string serializedPayload = ss.str();

      std::vector<torch::Tensor> preamble = {
        torch::tensor(
          {
            (int64_t)pg_->getRank(),
            (int64_t)serializedPayload.length(),
            (int64_t)work.message_.type()
          }, {torch::kLong})
      };

      // ProcessGroup is not thread-safe when sending with the same tag, hence
      // the lock
      std::vector<std::shared_ptr<c10d::ProcessGroup::Work>> pendingSends;
      const auto& dst = work.to_.id_;
      if (work.message_.isShutdown()) {
        pendingSends.reserve(1);
        std::lock_guard<std::mutex> guard(sendMutexes_[dst]);
        pendingSends.emplace_back(
            pg_->send(preamble, dst, dst /* channelTag */));
      } else {
        std::vector<torch::Tensor> payload = {
            torch::from_blob(
                (void *)serializedPayload.c_str(),
                serializedPayload.length(),
                {torch::kChar}
            )
        };
        pendingSends.reserve(2);
        std::lock_guard<std::mutex> guard(sendMutexes_[dst]);
        pendingSends.emplace_back(
            pg_->send(preamble, dst, dst /* channelTag */));
        pendingSends.emplace_back(
            pg_->send(payload, dst, dst /* channelTag */));
      }
      for (auto& pendingSend: pendingSends) {
        pendingSend->wait();
      }

    },
    std::move(work)
  ));
}

void ProcessGroupAgent::enqueueRecv(RecvWork work) {
  threadPool_.run(std::bind(
    [&](RecvWork& work) {

      torch::Tensor& payload = work.payload_;
      std::stringstream ss(std::string(
        (char*)payload.storage().data<signed char>(), payload.numel()));

      Message message = deserialize(work.type_, ss);

      if (message.isRequest()) {
        cb_(work.from_, std::move(message), *this);
      } else if (message.isResponse()) {
        auto id = message.id();
        {
          std::lock_guard<std::mutex> lock{futureMutex_};
          futures_[id]->markCompleted(std::move(message));
          futures_.erase(id);
        }
      } else {
        // TODO: pass the error back to the caller instead of crashing here.
        AT_ERROR("unrecognized message type ", message.type());
      }
    },
    std::move(work)
  ));
}

void ProcessGroupAgent::listenLoop() {
  while (true) {
    // rank, tensor size, message type
    std::vector<torch::Tensor> preamble = {torch::empty({3}, {torch::kInt64})};
    pg_->recvAnysource(preamble, pg_->getRank())->wait();
    int64_t* preamble_items = preamble.front().storage().data<int64_t>();

    auto srcRank = preamble_items[0];
    auto size = preamble_items[1];
    MessageType type = MessageType(preamble_items[2]);

    if (type == MessageType::SHUTDOWN) {
      // FIXME: This LOG also prints warnings no InitGoogleLogging() was invoked
      // before logging, but it is not appropriate to call InitGoogleLogging()
      // here either.
      LOG(INFO) << "Shutting down ProcessGroupAgent "
                << workerId_.name_ << std::endl;
      return;
    }

    std::vector<torch::Tensor> tensors = {torch::empty({size}, {torch::kChar})};
    pg_->recv(tensors, srcRank, pg_->getRank())->wait();

    enqueueRecv(RecvWork(workerIds_[srcRank], type, std::move(tensors[0])));
  }
}

}
}
}<|MERGE_RESOLUTION|>--- conflicted
+++ resolved
@@ -109,21 +109,16 @@
     std::string workerName,
     std::shared_ptr<c10d::ProcessGroup> pg,
     int numSendRecvThreads)
-<<<<<<< HEAD
-    : RpcAgent(std::move(workerName), pg->getRank(), processRequestBlocking),
-=======
     : RpcAgent(
           WorkerId(std::move(workerName), pg->getRank()),
           processRequestBlocking
       ),
-      nameMap_(std::move(nameMap)),
->>>>>>> 0066fee3
       stop_(false),
       pg_(std::move(pg)),
       nextId_(0),
       sendMutexes_(pg_->getSize()),
       threadPool_(numSendRecvThreads) {
-  nameMap_ = collectNames(workerName_, pg_);
+  nameMap_ = collectNames(workerId_.name_, pg_);
   TORCH_CHECK(nameMap_.size() > 1, "ProcessGroupAgent requires world_size to "
       "be at least 2, but got ", nameMap_.size());
   auto workerRankIter = nameMap_.find(workerId_.name_);
