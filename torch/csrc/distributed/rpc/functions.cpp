--- conflicted
+++ resolved
@@ -33,18 +33,17 @@
         // TODO: make this asynchronous
         std::shared_ptr<OwnerRRef<IValue>> rref =
             ctx->getOrCreateOwnerRRef<IValue>(srf.rrefId());
-        return RRefFetchRet(rref->getValue()).toMessage();
+        return RRefFetchRet({rref->getValue()}).toMessage();
       }
-<<<<<<< HEAD
       case MessageType::PYTHON_RREF_FETCH_CALL: {
         PythonRRefFetchCall prf = PythonRRefFetchCall::fromMessage(request);
         auto& ctx = RRefContext::getInstance();
         // TODO: make this asynchronous
         std::shared_ptr<OwnerRRef<py::object>> rref =
             ctx->getOrCreateOwnerRRef<py::object>(prf.rrefId());
-        return RRefFetchRet(
-                   PythonRpcHandler::getInstance().serialize(rref->getValue()))
-            .toMessage();
+        SerializedPyObj result =
+            PythonRpcHandler::getInstance().serialize(rref->getValue());
+        return RRefFetchRet(result.toIValues()).toMessage();
       }
       case MessageType::RREF_USER_DELETE: {
         RRefUserDelete rud = RRefUserDelete::fromMessage(request);
@@ -66,22 +65,6 @@
       }
       default: {
         AT_ERROR("Request type ", request.type(), " not supported.");
-=======
-      break;
-    }
-    case MessageType::PYTHON_CALL: {
-      try {
-        std::vector<torch::Tensor> tensorTable;
-        auto payload = PythonRpcHandler::getInstance().generatePythonUDFResult(
-            request, tensorTable);
-        return Message(
-            std::move(payload),
-            std::move(tensorTable),
-            MessageType::PYTHON_RET,
-            request.id());
-      } catch (std::exception& e) {
-        return createException(request, e);
->>>>>>> 2dbcaefd
       }
     }
   } else {
@@ -103,12 +86,14 @@
           return ScriptRet(std::move(stack.front())).toMessage();
         }
         case MessageType::PYTHON_CALL: {
-          auto payload =
-              PythonRpcHandler::getInstance().generatePythonUDFResult(request);
+          std::vector<torch::Tensor> tensorTable;
+          auto payload = PythonRpcHandler::getInstance().generatePythonUDFResult(
+              request, tensorTable);
           return Message(
               std::move(payload),
-              std::vector<torch::Tensor>(),
-              MessageType::PYTHON_RET);
+              std::move(tensorTable),
+              MessageType::PYTHON_RET,
+              request.id());
         }
         case MessageType::SCRIPT_REMOTE_CALL: {
           ScriptRemoteCall src = ScriptRemoteCall::fromMessage(request);
@@ -140,7 +125,8 @@
 
           auto ownerRRef = ctx->getOrCreateOwnerRRef<py::object>(rrefId);
           ownerRRef->setValue(
-              PythonRpcHandler::getInstance().runPythonUDF(prc.udf()));
+              PythonRpcHandler::getInstance().runPythonUDF(
+                  prc.serializedPyObj()));
           ctx->addForkOfOwner(rrefId, forkId);
           return RemoteRet(rrefId, forkId).toMessage();
         }
