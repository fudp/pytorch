--- conflicted
+++ resolved
@@ -10,7 +10,6 @@
 #include <torch/csrc/distributed/rpc/script_ret.h>
 
 #include <torch/csrc/jit/pybind_utils.h>
-
 
 
 namespace torch {
@@ -85,22 +84,16 @@
   return agent.send(dst, ScriptCall(op, std::move(stack)).toMessage());
 }
 
-<<<<<<< HEAD
-PyRRef py_remote_builtin(
-=======
-std::shared_ptr<RRef> pyRemoteBuiltin(
->>>>>>> fe11bd3a
+PyRRef pyRemoteBuiltin(
     RpcAgent& agent,
     const WorkerId& dst,
     const std::string& opName,
     const py::args& args,
     const py::kwargs& kwargs) {
-
   Stack stack;
   auto op = matchBuiltinOp(opName, args, kwargs, stack);
 
   auto& ctx = RRefContext::getInstance();
-<<<<<<< HEAD
   if (ctx->getWorkerId() == dst.id_) {
     auto ownerRRef = ctx->createOwnerRRef<IValue>(dst.id_);
     agent.send(
@@ -126,19 +119,6 @@
     );
     return PyRRef(userRRef);
   }
-=======
-  auto userRRef = ctx->createUserRRef(dst.id_);
-  agent.send(
-      dst,
-      ScriptRemoteCall(
-          op,
-          std::move(stack),
-          userRRef->id().toIValue(),
-          userRRef->forkId().toIValue()
-      ).toMessage()
-  );
-  return userRRef;
->>>>>>> fe11bd3a
 }
 
 std::shared_ptr<FutureMessage> pyRpcPythonUdf(
@@ -154,7 +134,7 @@
                             MessageType::PYTHON_CALL));
 }
 
-PyRRef py_remote_python_udf(
+PyRRef pyRemotePythonUdf(
     RpcAgent& agent,
     const WorkerId& dst,
     const std::string& pickledPythonUDF) {
