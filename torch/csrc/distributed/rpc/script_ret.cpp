#include <torch/csrc/distributed/rpc/script_ret.h>
#include <torch/csrc/jit/pickle.h>

namespace torch {
namespace distributed {
namespace rpc {

namespace {

using torch::jit::Pickler;
using torch::jit::Unpickler;

} // namespace

ScriptRet::ScriptRet(at::IValue&& value) : value_(value) {}

const at::IValue& ScriptRet::value() {
  return value_;
}

Message ScriptRet::toMessage() {
  std::vector<torch::Tensor> tensor_table;
  auto payload = jit::pickle(value_, &tensor_table);
  ;
  return Message(
      std::move(payload), std::move(tensor_table), MessageType::SCRIPT_RET);
}

ScriptRet ScriptRet::fromMessage(const Message& message) {
  auto payload = static_cast<const char*>(message.payload().data());
  auto payload_size = message.payload().size();
<<<<<<< HEAD
  auto value = jit::unpickle(
      payload, payload_size, nullptr, &message.tensors());
=======
  auto value =
      jit::unpickle(payload, payload_size, nullptr, &message.tensors());
>>>>>>> 3d48181b
  return ScriptRet(std::move(value));
}

} // namespace rpc
} // namespace distributed
} // namespace torch<|MERGE_RESOLUTION|>--- conflicted
+++ resolved
@@ -29,13 +29,8 @@
 ScriptRet ScriptRet::fromMessage(const Message& message) {
   auto payload = static_cast<const char*>(message.payload().data());
   auto payload_size = message.payload().size();
-<<<<<<< HEAD
-  auto value = jit::unpickle(
-      payload, payload_size, nullptr, &message.tensors());
-=======
   auto value =
       jit::unpickle(payload, payload_size, nullptr, &message.tensors());
->>>>>>> 3d48181b
   return ScriptRet(std::move(value));
 }
 
