--- conflicted
+++ resolved
@@ -73,11 +73,6 @@
   // worker name -> rank
   std::unordered_map<std::string, int> nameMap_;
   std::vector<WorkerId> workerIds_;
-<<<<<<< HEAD
-  bool stop_;
-=======
-  std::shared_ptr<c10d::ProcessGroup> pg_;
->>>>>>> e3bf6ef7
   std::atomic<int64_t> nextId_;
   // one mutex per ProcessGroup rank, as ProcessGroup::send is not thread-safe
   // when using the same tag.
