#pragma once

#include <torch/csrc/distributed/rpc/message.h>
#include <torch/csrc/distributed/rpc/types.h>
#include <torch/csrc/utils/pybind.h>

namespace torch {
namespace distributed {
namespace rpc {


// Singleton class provides interface to execute python UDF remote call
// and deserialize the returned results by running python function
// in internal_rpc_utilities.
// The singleton object is constructed at first when RPC agent is
// constructed, where the python function in
// torch/distributed/internal_rpc_utils.py are imported only once.
class PYBIND11_EXPORT PythonRpcHandler {
 public:
  static PythonRpcHandler& getInstance();
  // Execute python UDF, result is pickled to binary string
  std::vector<char> generatePythonUDFResult(
      const std::vector<char>& pickledPayload,
      const std::vector<torch::Tensor>& requestTensorTable,
      std::vector<torch::Tensor>& responseTensorTable);
  // Returned python UDF result is pickled binary string, so run python
  // function to unpickle the python UDF result and return py::object to user
<<<<<<< HEAD
  py::object loadPythonUDFResult(const Message& message);
  // Run a pickled Python UDF and return the result py::object
  py::object runPythonUDF(const SerializedPyObj& serializedObj);
  // Serialized a py::object into a string
  SerializedPyObj serialize(const py::object& obj);
  // Deserialize a string into a py::object
  py::object deserialize(const SerializedPyObj& serializedObj);
=======
  py::object loadPythonUDFResult(
      const std::vector<char>& pickledPayload,
      const std::vector<torch::Tensor>& tensorTable);
>>>>>>> 0c350783

 private:
  PythonRpcHandler();
  ~PythonRpcHandler() = default;

  PythonRpcHandler(const PythonRpcHandler&) = delete;
  PythonRpcHandler& operator=(const PythonRpcHandler&) = delete;
  PythonRpcHandler(PythonRpcHandler&&) = delete;
  PythonRpcHandler& operator=(PythonRpcHandler&&) = delete;

  py::object runUDFFunction_;
  py::object loadResultFunction_;
  py::object serializeFunction_;
};

} // namespace rpc
} // namespace distributed
} // namespace torch<|MERGE_RESOLUTION|>--- conflicted
+++ resolved
@@ -25,19 +25,15 @@
       std::vector<torch::Tensor>& responseTensorTable);
   // Returned python UDF result is pickled binary string, so run python
   // function to unpickle the python UDF result and return py::object to user
-<<<<<<< HEAD
-  py::object loadPythonUDFResult(const Message& message);
+  py::object loadPythonUDFResult(
+      const std::vector<char>& pickledPayload,
+      const std::vector<torch::Tensor>& tensorTable);
   // Run a pickled Python UDF and return the result py::object
   py::object runPythonUDF(const SerializedPyObj& serializedObj);
   // Serialized a py::object into a string
   SerializedPyObj serialize(const py::object& obj);
   // Deserialize a string into a py::object
   py::object deserialize(const SerializedPyObj& serializedObj);
-=======
-  py::object loadPythonUDFResult(
-      const std::vector<char>& pickledPayload,
-      const std::vector<torch::Tensor>& tensorTable);
->>>>>>> 0c350783
 
  private:
   PythonRpcHandler();
