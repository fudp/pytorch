#pragma once

#include <torch/serialize.h>
#include <vector>

namespace torch {
namespace distributed {
namespace rpc {

enum MessageType {
  // messages for dist.rpc on builtin operators
  SCRIPT_CALL = 0,
<<<<<<< HEAD
  SCRIPT_RET,
  PYTHON_CALL,
  PYTHON_RET,
  REMOTE_CALL,
  RREF_FETCH_CALL,
  RREF_FETCH_RET,
  RREF_USER_CREATE,
  RREF_USER_DELETE,
  MESSAGE_WITH_AUTOGRAD_REQ,
  MESSAGE_WITH_AUTOGRAD_RESP,
  SHUTDOWN,
  EXCEPTION,
  UNKNOWN
=======
  SCRIPT_RET = 1,

  // messages for dist.rpc on Python UDF
  PYTHON_CALL = 2,
  PYTHON_RET = 3,

  // messages for dist.remote on builtin operators and Python UDF
  SCRIPT_REMOTE_CALL = 4, // A remote call on a builtin operator
  PYTHON_REMOTE_CALL = 5, // A remote call on a Python UDF
  REMOTE_RET = 6, // A remote call on a Python UDF

  // RRef related internal messages
  SCRIPT_RREF_FETCH_CALL = 7, // A UserRRef<IValue> fetches value from owner
  PYTHON_RREF_FETCH_CALL = 8, // A UserRRef<py::object> fetches value from owner
  RREF_FETCH_RET = 9, // An OwnerRRef sends value to user
  RREF_USER_DELETE = 10, // A UserRRef tells the owner to deref
  RREF_FORK_REQUEST = 11, // A child UserRRef tells the owner about itself
  RREF_CHILD_ACCEPT = 12, // A child UserRRef tells parent that owner knows it
  RREF_ACK = 13, // ACK to internal RRef messages

  // Messages with autograd info
  MESSAGE_WITH_AUTOGRAD_REQ = 14,
  MESSAGE_WITH_AUTOGRAD_RESP = 15,

  // Other internal message types
  SHUTDOWN = 16,
  EXCEPTION = 17,
  UNKNOWN = 18
>>>>>>> 7f183a97
};

// A message to be sent/received by an RpcAgent.
//
// A Message object contains 4 fields:
//    payload (std::vector<char>): a binary chunk of data.
//    tensors (std::vector<torch::Tensor>): all tensors. Tensor data are not
//        included in the payload, and it is up to the RpcAgent implementation
//        to determine how to serialize them. This design is helpful for
//        communicating super large tensors where serializing all the data at
//        once leads to excessively large memory footprint. An implementation
//        can then serialize and send tensors chunck-by-chunk, in the streaming
//        fashion.
//    type (MessageType): type of the message.
//    id (int64_t): message id, this is used by ProcessGroupAgent to match
//                  request and response. Other implementation can ignore it
//                  if they have their own ways to do matching.
//
// Layers above ``RpcAgent`` only converts ScriptCall, ScriptResp, PythonCall,
<<<<<<< HEAD
// and PythonRet into a Message, and it is up to the RpcAgent
=======
// and PythonUDFResp into a Message, and it is up to the RpcAgent
>>>>>>> 7f183a97
// implementation to determine how to serialize a message.
class TORCH_API Message final {
 public:
  Message();

  Message(
      std::vector<char>&& payload,
      std::vector<torch::Tensor>&& tensors,
      MessageType type);

  Message(
      std::vector<char>&& payload,
      std::vector<torch::Tensor>&& tensors,
      MessageType type,
      int64_t id);

  Message(const Message& other);
  Message(Message&& other) noexcept;
  Message& operator=(Message const& rhs) &;
  Message& operator=(Message&& rhs) &;
  void swap(Message& rhs) noexcept;

  // Destructively retrieves the payload.
  std::vector<char>&& movePayload() &&;

  const std::vector<char>& payload() const;
  std::vector<torch::Tensor>& tensors();
  const std::vector<torch::Tensor>& tensors() const;
  const MessageType& type() const;

  bool isRequest() const;
  bool isResponse() const;
  bool isShutdown() const;

  // id is an optional field to match request/response. If an RpcAgent
  // implementation is able to do the matching without using this id, it can be
  // dropped during message serialization.
  int64_t id() const;
  void setId(int64_t id);

 private:
  std::vector<char> payload_;
  std::vector<torch::Tensor> tensors_;
  MessageType type_ = MessageType::UNKNOWN;
  int64_t id_ = -1;
};

} // namespace rpc
} // namespace distributed
} // namespace torch<|MERGE_RESOLUTION|>--- conflicted
+++ resolved
@@ -10,21 +10,6 @@
 enum MessageType {
   // messages for dist.rpc on builtin operators
   SCRIPT_CALL = 0,
-<<<<<<< HEAD
-  SCRIPT_RET,
-  PYTHON_CALL,
-  PYTHON_RET,
-  REMOTE_CALL,
-  RREF_FETCH_CALL,
-  RREF_FETCH_RET,
-  RREF_USER_CREATE,
-  RREF_USER_DELETE,
-  MESSAGE_WITH_AUTOGRAD_REQ,
-  MESSAGE_WITH_AUTOGRAD_RESP,
-  SHUTDOWN,
-  EXCEPTION,
-  UNKNOWN
-=======
   SCRIPT_RET = 1,
 
   // messages for dist.rpc on Python UDF
@@ -53,7 +38,6 @@
   SHUTDOWN = 16,
   EXCEPTION = 17,
   UNKNOWN = 18
->>>>>>> 7f183a97
 };
 
 // A message to be sent/received by an RpcAgent.
@@ -73,11 +57,7 @@
 //                  if they have their own ways to do matching.
 //
 // Layers above ``RpcAgent`` only converts ScriptCall, ScriptResp, PythonCall,
-<<<<<<< HEAD
-// and PythonRet into a Message, and it is up to the RpcAgent
-=======
 // and PythonUDFResp into a Message, and it is up to the RpcAgent
->>>>>>> 7f183a97
 // implementation to determine how to serialize a message.
 class TORCH_API Message final {
  public:
