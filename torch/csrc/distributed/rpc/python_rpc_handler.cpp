--- conflicted
+++ resolved
@@ -4,66 +4,16 @@
 namespace distributed {
 namespace rpc {
 namespace {
-<<<<<<< HEAD
-  py::object module_;
-  py::object runUDFFunction_;
-  py::object loadResultFunction_;
-  py::object serializeFunction_;
+
+py::object module_;
+py::object runUDFFunction_;
+py::object loadResultFunction_;
+py::object serializeFunction_;
+
 } // anonymous namespace
 
 namespace PythonRpcHandler {
-  void init() {
-    AutoGIL ag;
-    if (module_ == nullptr) {
-      module_ = py::module::import("torch.distributed.internal_rpc_utils");
-    }
-    if (runUDFFunction_ == nullptr) {
-      runUDFFunction_ = module_.attr("run_python_udf_internal");
-    }
-    if (loadResultFunction_ == nullptr) {
-      loadResultFunction_ = module_.attr("load_python_udf_result_internal");
-    }
-    if (serializeFunction_ == nullptr) {
-      serializeFunction_ = module_.attr("serialize");
-    }
-  }
 
-  std::vector<char> generatePythonUDFResult(const Message& message) {
-    AutoGIL ag;
-    auto pickledPythonUDF =
-        py::bytes(message.payload().data(), message.payload().size());
-    py::bytes pres = runUDFFunction_(pickledPythonUDF);
-    const auto& presStr = static_cast<std::string>(pres);
-    std::vector<char> payload(presStr.begin(), presStr.end());
-    return payload;
-  }
-
-  py::object runPythonUDF(const std::string& pickledPythonUDF) {
-    AutoGIL ag;
-    return runUDFFunction_(py::bytes(pickledPythonUDF), false);
-  }
-
-  std::string serialize(const py::object& obj) {
-    AutoGIL ag;
-    return static_cast<std::string>((py::bytes)serializeFunction_(obj));
-  }
-
-  py::object deserialize(const std::string& serializedObj) {
-    AutoGIL ag;
-    return loadResultFunction_(py::bytes(serializedObj));
-  }
-
-  py::object loadPythonUDFResult(const Message& message) {
-    AutoGIL ag;
-    auto pargs = py::bytes(message.payload().data(), message.payload().size());
-    return loadResultFunction_(pargs);
-=======
-py::object module_;
-py::object runUDFFunction_;
-py::object loadResultFunction_;
-} // anonymous namespace
-
-namespace PythonRpcHandler {
 void init() {
   AutoGIL ag;
   if (module_ == nullptr) {
@@ -74,17 +24,35 @@
   }
   if (loadResultFunction_ == nullptr) {
     loadResultFunction_ = module_.attr("load_python_udf_result_internal");
->>>>>>> af2c602b
+  }
+  if (serializeFunction_ == nullptr) {
+    serializeFunction_ = module_.attr("serialize");
   }
 }
 
-std::vector<char> generatePythonUDFResult(const Message& request) {
+std::vector<char> generatePythonUDFResult(const Message& message) {
   AutoGIL ag;
-  auto pargs = py::bytes(request.payload().data(), request.payload().size());
-  py::bytes pres = runUDFFunction_(pargs);
+  auto pickledPythonUDF =
+      py::bytes(message.payload().data(), message.payload().size());
+  py::bytes pres = runUDFFunction_(pickledPythonUDF);
   const auto& presStr = static_cast<std::string>(pres);
   std::vector<char> payload(presStr.begin(), presStr.end());
   return payload;
+}
+
+py::object runPythonUDF(const std::string& pickledPythonUDF) {
+  AutoGIL ag;
+  return runUDFFunction_(py::bytes(pickledPythonUDF), false);
+}
+
+std::string serialize(const py::object& obj) {
+  AutoGIL ag;
+  return static_cast<std::string>((py::bytes)serializeFunction_(obj));
+}
+
+py::object deserialize(const std::string& serializedObj) {
+  AutoGIL ag;
+  return loadResultFunction_(py::bytes(serializedObj));
 }
 
 py::object loadPythonUDFResult(const Message& message) {
@@ -92,6 +60,7 @@
   auto pargs = py::bytes(message.payload().data(), message.payload().size());
   return loadResultFunction_(pargs);
 }
+
 } // namespace PythonRpcHandler
 
 } // namespace rpc
