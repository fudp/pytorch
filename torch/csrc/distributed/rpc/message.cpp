--- conflicted
+++ resolved
@@ -16,13 +16,8 @@
     std::vector<char>&& payload,
     std::vector<torch::Tensor>&& tensors,
     MessageType type,
-    int64_t id,
-    const AutogradMetadata& autograd_metadata)
-    : payload_(payload),
-      tensors_(tensors),
-      type_(type),
-      id_(id),
-      autograd_metadata_(autograd_metadata) {}
+    int64_t id)
+    : payload_(payload), tensors_(tensors), type_(type), id_(id) {}
 
 Message::Message(const Message& other) = default;
 
@@ -31,31 +26,13 @@
 Message& Message::operator=(Message const& rhs) & {
   auto payload = rhs.payload_;
   auto tensors = rhs.tensors_;
-<<<<<<< HEAD
-  Message(
-      std::move(payload),
-      std::move(tensors),
-      rhs.type_,
-      rhs.id_,
-      rhs.autograd_metadata_)
-=======
   Message(std::move(payload), std::move(tensors), rhs.type_, rhs.id_)
->>>>>>> d687a7fe
       .swap(*this);
   return *this;
 }
 
 Message& Message::operator=(Message&& rhs) & {
-<<<<<<< HEAD
-  Message(
-      std::move(rhs.payload_),
-      std::move(rhs.tensors_),
-      rhs.type_,
-      rhs.id_,
-      rhs.autograd_metadata_)
-=======
   Message(std::move(rhs.payload_), std::move(rhs.tensors_), rhs.type_, rhs.id_)
->>>>>>> d687a7fe
       .swap(*this);
   return *this;
 }
@@ -65,7 +42,10 @@
   std::swap(tensors_, rhs.tensors_);
   std::swap(type_, rhs.type_);
   std::swap(id_, rhs.id_);
-  std::swap(autograd_metadata_, rhs.autograd_metadata_);
+}
+
+std::vector<char>&& Message::movePayload() {
+  return std::move(payload_);
 }
 
 const std::vector<char>& Message::payload() const {
@@ -87,6 +67,7 @@
 bool Message::isRequest() const {
   return MessageType::SCRIPT_CALL == type_ ||
       MessageType::PYTHON_CALL == type_ || MessageType::REMOTE_CALL == type_ ||
+      MessageType::MESSAGE_WITH_AUTOGRAD_REQ == type_ ||
       MessageType::RREF_FETCH_CALL == type_ ||
       MessageType::RREF_USER_CREATE == type_ ||
       MessageType::RREF_USER_DELETE == type_;
@@ -95,12 +76,14 @@
 bool Message::requiresResponse() const {
   return MessageType::SCRIPT_CALL == type_ ||
       MessageType::PYTHON_CALL == type_ ||
+      MessageType::MESSAGE_WITH_AUTOGRAD_REQ == type_ ||
       MessageType::RREF_FETCH_CALL == type_;
 }
 
 bool Message::isResponse() const {
   return MessageType::SCRIPT_RET == type_ || MessageType::PYTHON_RET == type_ ||
-      MessageType::RREF_FETCH_RET == type_;
+      MessageType::RREF_FETCH_RET == type_ ||
+      MessageType::MESSAGE_WITH_AUTOGRAD_RESP == type_;
 }
 
 bool Message::isShutdown() const {
@@ -115,57 +98,6 @@
   id_ = id;
 }
 
-<<<<<<< HEAD
-bool Message::hasAutogradMetadata() const {
-  return (
-      getAutogradContextId() != kInvalidAutogradId &&
-      getAutogradMessageId() != kInvalidAutogradId);
-}
-
-void Message::setAutogradMetadata(const AutogradMetadata& autograd_metadata) {
-  autograd_metadata_ = autograd_metadata;
-}
-
-void Message::AutogradMetadata::setAutogradContextId(
-    int64_t autograd_context_id) {
-  autograd_context_id_ = autograd_context_id;
-}
-
-void Message::AutogradMetadata::setAutogradMessageId(
-    int64_t autograd_message_id) {
-  autograd_message_id_ = autograd_message_id;
-}
-
-int64_t Message::getAutogradContextId() const {
-  return autograd_metadata_.getAutogradContextId();
-}
-
-int64_t Message::getAutogradMessageId() const {
-  return autograd_metadata_.getAutogradMessageId();
-}
-
-int64_t Message::AutogradMetadata::getAutogradContextId() const {
-  return autograd_context_id_;
-}
-
-int64_t Message::AutogradMetadata::getAutogradMessageId() const {
-  return autograd_message_id_;
-}
-
-Message::AutogradMetadata::AutogradMetadata()
-    : autograd_context_id_(kInvalidAutogradId),
-      autograd_message_id_(kInvalidAutogradId) {}
-
-Message::AutogradMetadata::AutogradMetadata(
-    int64_t autograd_context_id,
-    int64_t autograd_message_id)
-    : autograd_context_id_(autograd_context_id),
-      autograd_message_id_(autograd_message_id) {}
-}
-}
-}
-=======
 } // namespace rpc
 } // namespace distributed
-} // namespace torch
->>>>>>> d687a7fe
+} // namespace torch