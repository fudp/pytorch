--- conflicted
+++ resolved
@@ -65,7 +65,6 @@
 }
 
 bool Message::isRequest() const {
-<<<<<<< HEAD
   return MessageType::SCRIPT_CALL == type_ || // dist.rpc on builtin ops
       MessageType::PYTHON_CALL == type_ || // dist.rpc on Python UDFs
       MessageType::SCRIPT_REMOTE_CALL == type_ || // dist.remote on builtin ops
@@ -75,7 +74,9 @@
       MessageType::PYTHON_RREF_FETCH_CALL == type_ ||
       MessageType::RREF_USER_DELETE == type_ ||
       MessageType::RREF_CHILD_ACCEPT == type_ ||
-      MessageType::RREF_FORK_REQUEST == type_;
+      MessageType::RREF_FORK_REQUEST == type_ ||
+      // Autograd message
+      MessageType::MESSAGE_WITH_AUTOGRAD_REQ == type_;
 }
 
 bool Message::isResponse() const {
@@ -84,7 +85,9 @@
       MessageType::REMOTE_RET == type_ || // ret of dist.remote
       MessageType::RREF_FETCH_RET == type_ || // ret on RRef::toHere()
       MessageType::EXCEPTION == type_ || // propagate back exceptions
-      MessageType::ACK == type_; // ret of other types
+      MessageType::RREF_ACK == type_ || // ret of other types
+      // Autograd response
+      MessageType::MESSAGE_WITH_AUTOGRAD_RESP == type_;
 }
 
 bool Message::isInternal() const {
@@ -93,27 +96,6 @@
       MessageType::PYTHON_REMOTE_CALL == type_ ||
       MessageType::SCRIPT_CALL == type_ ||
       MessageType::SCRIPT_REMOTE_CALL == type_);
-=======
-  return MessageType::SCRIPT_CALL == type_ ||
-      MessageType::PYTHON_CALL == type_ || MessageType::REMOTE_CALL == type_ ||
-      MessageType::MESSAGE_WITH_AUTOGRAD_REQ == type_ ||
-      MessageType::RREF_FETCH_CALL == type_ ||
-      MessageType::RREF_USER_CREATE == type_ ||
-      MessageType::RREF_USER_DELETE == type_;
-}
-
-bool Message::requiresResponse() const {
-  return MessageType::SCRIPT_CALL == type_ ||
-      MessageType::PYTHON_CALL == type_ ||
-      MessageType::MESSAGE_WITH_AUTOGRAD_REQ == type_ ||
-      MessageType::RREF_FETCH_CALL == type_;
-}
-
-bool Message::isResponse() const {
-  return MessageType::SCRIPT_RET == type_ || MessageType::PYTHON_RET == type_ ||
-      MessageType::RREF_FETCH_RET == type_ ||
-      MessageType::MESSAGE_WITH_AUTOGRAD_RESP == type_;
->>>>>>> 0c350783
 }
 
 bool Message::isShutdown() const {
